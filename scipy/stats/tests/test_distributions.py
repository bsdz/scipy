""" Test functions for stats module

"""
from __future__ import division, print_function, absolute_import

import warnings
import re
import sys
import pickle
import os

from numpy.testing import (assert_equal, assert_array_equal,
                           assert_almost_equal, assert_array_almost_equal,
                           assert_allclose, assert_, assert_warns)
import pytest
from pytest import raises as assert_raises
from scipy._lib._numpy_compat import suppress_warnings

import numpy
import numpy as np
from numpy import typecodes, array
from numpy.lib.recfunctions import rec_append_fields
from scipy import special
from scipy.integrate import IntegrationWarning
import scipy.stats as stats
from scipy.stats._distn_infrastructure import argsreduce
import scipy.stats.distributions

from scipy.special import xlogy
from .test_continuous_basic import distcont

# python -OO strips docstrings
DOCSTRINGS_STRIPPED = sys.flags.optimize > 1


<<<<<<< HEAD
_is_32bit_platform = np.intp(0).itemsize < 8

# Generate test cases to test cdf and distribution consistency.
# Note that this list does not include all distributions.
dists = ['uniform', 'norm', 'lognorm', 'expon', 'beta',
         'powerlaw', 'bradford', 'burr', 'fisk', 'cauchy', 'halfcauchy',
         'foldcauchy', 'gamma', 'gengamma', 'loggamma',
         'alpha', 'anglit', 'arcsine', 'betaprime', 'dgamma', 'moyal',
         'exponnorm', 'exponweib', 'exponpow', 'frechet_l', 'frechet_r',
         'gilbrat', 'f', 'ncf', 'chi2', 'chi', 'nakagami', 'genpareto',
         'genextreme', 'genhalflogistic', 'pareto', 'lomax', 'halfnorm',
         'halflogistic', 'fatiguelife', 'foldnorm', 'ncx2', 't', 'nct',
         'weibull_min', 'weibull_max', 'dweibull', 'maxwell', 'rayleigh',
         'genlogistic', 'logistic', 'gumbel_l', 'gumbel_r', 'gompertz',
         'hypsecant', 'laplace', 'reciprocal', 'trapz', 'triang',
         'tukeylambda', 'vonmises', 'vonmises_line', 'pearson3', 'gennorm',
         'halfgennorm', 'rice', 'kappa4', 'kappa3', 'truncnorm', 'argus',
         'crystalball']


=======
>>>>>>> 2fea7fd1
def _assert_hasattr(a, b, msg=None):
    if msg is None:
        msg = '%s does not have attribute %s' % (a, b)
    assert_(hasattr(a, b), msg=msg)


def test_api_regression():
    # https://github.com/scipy/scipy/issues/3802
    _assert_hasattr(scipy.stats.distributions, 'f_gen')


def check_vonmises_pdf_periodic(k, l, s, x):
    vm = stats.vonmises(k, loc=l, scale=s)
    assert_almost_equal(vm.pdf(x), vm.pdf(x % (2*numpy.pi*s)))


def check_vonmises_cdf_periodic(k, l, s, x):
    vm = stats.vonmises(k, loc=l, scale=s)
    assert_almost_equal(vm.cdf(x) % 1, vm.cdf(x % (2*numpy.pi*s)) % 1)


def test_vonmises_pdf_periodic():
    for k in [0.1, 1, 101]:
        for x in [0, 1, numpy.pi, 10, 100]:
            check_vonmises_pdf_periodic(k, 0, 1, x)
            check_vonmises_pdf_periodic(k, 1, 1, x)
            check_vonmises_pdf_periodic(k, 0, 10, x)

            check_vonmises_cdf_periodic(k, 0, 1, x)
            check_vonmises_cdf_periodic(k, 1, 1, x)
            check_vonmises_cdf_periodic(k, 0, 10, x)


def test_vonmises_line_support():
    assert_equal(stats.vonmises_line.a, -np.pi)
    assert_equal(stats.vonmises_line.b, np.pi)


def test_vonmises_numerical():
    vm = stats.vonmises(800)
    assert_almost_equal(vm.cdf(0), 0.5)


@pytest.mark.parametrize('dist',
                         ['alpha', 'betaprime',
                          'fatiguelife', 'invgamma', 'invgauss', 'invweibull',
                          'johnsonsb', 'levy', 'levy_l', 'lognorm', 'gilbrat',
                          'powerlognorm', 'rayleigh', 'wald'])
def test_support(dist):
    """gh-6235"""
    dct = dict(distcont)
    args = dct[dist]

    dist = getattr(stats, dist)

    assert_almost_equal(dist.pdf(dist.a, *args), 0)
    assert_equal(dist.logpdf(dist.a, *args), -np.inf)
    assert_almost_equal(dist.pdf(dist.b, *args), 0)
    assert_equal(dist.logpdf(dist.b, *args), -np.inf)


class TestRandInt(object):
    def setup_method(self):
        np.random.seed(1234)

    def test_rvs(self):
        vals = stats.randint.rvs(5, 30, size=100)
        assert_(numpy.all(vals < 30) & numpy.all(vals >= 5))
        assert_(len(vals) == 100)
        vals = stats.randint.rvs(5, 30, size=(2, 50))
        assert_(numpy.shape(vals) == (2, 50))
        assert_(vals.dtype.char in typecodes['AllInteger'])
        val = stats.randint.rvs(15, 46)
        assert_((val >= 15) & (val < 46))
        assert_(isinstance(val, numpy.ScalarType), msg=repr(type(val)))
        val = stats.randint(15, 46).rvs(3)
        assert_(val.dtype.char in typecodes['AllInteger'])

    def test_pdf(self):
        k = numpy.r_[0:36]
        out = numpy.where((k >= 5) & (k < 30), 1.0/(30-5), 0)
        vals = stats.randint.pmf(k, 5, 30)
        assert_array_almost_equal(vals, out)

    def test_cdf(self):
        x = np.linspace(0, 36, 100)
        k = numpy.floor(x)
        out = numpy.select([k >= 30, k >= 5], [1.0, (k-5.0+1)/(30-5.0)], 0)
        vals = stats.randint.cdf(x, 5, 30)
        assert_array_almost_equal(vals, out, decimal=12)


class TestBinom(object):
    def setup_method(self):
        np.random.seed(1234)

    def test_rvs(self):
        vals = stats.binom.rvs(10, 0.75, size=(2, 50))
        assert_(numpy.all(vals >= 0) & numpy.all(vals <= 10))
        assert_(numpy.shape(vals) == (2, 50))
        assert_(vals.dtype.char in typecodes['AllInteger'])
        val = stats.binom.rvs(10, 0.75)
        assert_(isinstance(val, int))
        val = stats.binom(10, 0.75).rvs(3)
        assert_(isinstance(val, numpy.ndarray))
        assert_(val.dtype.char in typecodes['AllInteger'])

    def test_pmf(self):
        # regression test for Ticket #1842
        vals1 = stats.binom.pmf(100, 100, 1)
        vals2 = stats.binom.pmf(0, 100, 0)
        assert_allclose(vals1, 1.0, rtol=1e-15, atol=0)
        assert_allclose(vals2, 1.0, rtol=1e-15, atol=0)

    def test_entropy(self):
        # Basic entropy tests.
        b = stats.binom(2, 0.5)
        expected_p = np.array([0.25, 0.5, 0.25])
        expected_h = -sum(xlogy(expected_p, expected_p))
        h = b.entropy()
        assert_allclose(h, expected_h)

        b = stats.binom(2, 0.0)
        h = b.entropy()
        assert_equal(h, 0.0)

        b = stats.binom(2, 1.0)
        h = b.entropy()
        assert_equal(h, 0.0)

    def test_warns_p0(self):
        # no spurious warnigns are generated for p=0; gh-3817
        with warnings.catch_warnings():
            warnings.simplefilter("error", RuntimeWarning)
            assert_equal(stats.binom(n=2, p=0).mean(), 0)
            assert_equal(stats.binom(n=2, p=0).std(), 0)


class TestBernoulli(object):
    def setup_method(self):
        np.random.seed(1234)

    def test_rvs(self):
        vals = stats.bernoulli.rvs(0.75, size=(2, 50))
        assert_(numpy.all(vals >= 0) & numpy.all(vals <= 1))
        assert_(numpy.shape(vals) == (2, 50))
        assert_(vals.dtype.char in typecodes['AllInteger'])
        val = stats.bernoulli.rvs(0.75)
        assert_(isinstance(val, int))
        val = stats.bernoulli(0.75).rvs(3)
        assert_(isinstance(val, numpy.ndarray))
        assert_(val.dtype.char in typecodes['AllInteger'])

    def test_entropy(self):
        # Simple tests of entropy.
        b = stats.bernoulli(0.25)
        expected_h = -0.25*np.log(0.25) - 0.75*np.log(0.75)
        h = b.entropy()
        assert_allclose(h, expected_h)

        b = stats.bernoulli(0.0)
        h = b.entropy()
        assert_equal(h, 0.0)

        b = stats.bernoulli(1.0)
        h = b.entropy()
        assert_equal(h, 0.0)


class TestBradford(object):
    # gh-6216
    def test_cdf_ppf(self):
        c = 0.1
        x = np.logspace(-20, -4)
        q = stats.bradford.cdf(x, c)
        xx = stats.bradford.ppf(q, c)
        assert_allclose(x, xx)


class TestNBinom(object):
    def setup_method(self):
        np.random.seed(1234)

    def test_rvs(self):
        vals = stats.nbinom.rvs(10, 0.75, size=(2, 50))
        assert_(numpy.all(vals >= 0))
        assert_(numpy.shape(vals) == (2, 50))
        assert_(vals.dtype.char in typecodes['AllInteger'])
        val = stats.nbinom.rvs(10, 0.75)
        assert_(isinstance(val, int))
        val = stats.nbinom(10, 0.75).rvs(3)
        assert_(isinstance(val, numpy.ndarray))
        assert_(val.dtype.char in typecodes['AllInteger'])

    def test_pmf(self):
        # regression test for ticket 1779
        assert_allclose(np.exp(stats.nbinom.logpmf(700, 721, 0.52)),
                        stats.nbinom.pmf(700, 721, 0.52))
        # logpmf(0,1,1) shouldn't return nan (regression test for gh-4029)
        val = scipy.stats.nbinom.logpmf(0, 1, 1)
        assert_equal(val, 0)


class TestGenInvGauss(object):
    def setup_method(self):
        np.random.seed(1234)

    @pytest.mark.slow
    def test_rvs_with_mode_shift(self):
        # ratio_unif w/ mode shift
        gig = stats.geninvgauss(2.3, 1.5)
        _, p = stats.kstest(gig.rvs(size=1500, random_state=1234), gig.cdf)
        assert_equal(p > 0.05, True)

    @pytest.mark.slow
    def test_rvs_without_mode_shift(self):
        # ratio_unif w/o mode shift
        gig = stats.geninvgauss(0.9, 0.75)
        _, p = stats.kstest(gig.rvs(size=1500, random_state=1234), gig.cdf)
        assert_equal(p > 0.05, True)

    @pytest.mark.slow
    def test_rvs_new_method(self):
        # new algorithm of Hoermann / Leydold
        gig = stats.geninvgauss(0.1, 0.2)
        _, p = stats.kstest(gig.rvs(size=1500, random_state=1234), gig.cdf)
        assert_equal(p > 0.05, True)

    @pytest.mark.slow
    def test_rvs_p_zero(self):
        def my_ks_check(p, b):
            gig = stats.geninvgauss(p, b)
            rvs = gig.rvs(size=1500, random_state=1234)
            return stats.kstest(rvs, gig.cdf)[1] > 0.05
        # boundary cases when p = 0
        assert_equal(my_ks_check(0, 0.2), True)  # new algo
        assert_equal(my_ks_check(0, 0.9), True)  # ratio_unif w/o shift
        assert_equal(my_ks_check(0, 1.5), True)  # ratio_unif with shift

    def test_rvs_negative_p(self):
        # if p negative, return inverse
        assert_equal(
                stats.geninvgauss(-1.5, 2).rvs(size=10, random_state=1234),
                1 / stats.geninvgauss(1.5, 2).rvs(size=10, random_state=1234))

    def test_invgauss(self):
        # test that invgauss is special case
        ig = stats.geninvgauss.rvs(size=1500, p=-0.5, b=1, random_state=1234)
        assert_equal(stats.kstest(ig, 'invgauss', args=[1])[1] > 0.15, True)
        # test pdf and cdf
        mu, x = 100, np.linspace(0.01, 1, 10)
        pdf_ig = stats.geninvgauss.pdf(x, p=-0.5, b=1 / mu, scale=mu)
        assert_allclose(pdf_ig, stats.invgauss(mu).pdf(x))
        cdf_ig = stats.geninvgauss.cdf(x, p=-0.5, b=1 / mu, scale=mu)
        assert_allclose(cdf_ig, stats.invgauss(mu).cdf(x))

    def test_pdf_R(self):
        # test against R package GIGrvg
        # x <- seq(0.01, 5, length.out = 10)
        # GIGrvg::dgig(x, 0.5, 1, 1)
        vals_R = np.array([2.081176820e-21, 4.488660034e-01, 3.747774338e-01,
                           2.693297528e-01, 1.905637275e-01, 1.351476913e-01,
                           9.636538981e-02, 6.909040154e-02, 4.978006801e-02,
                           3.602084467e-02])
        x = np.linspace(0.01, 5, 10)
        assert_allclose(vals_R, stats.geninvgauss.pdf(x, 0.5, 1))

    def test_pdf_zero(self):
        # pdf at 0 is 0, needs special treatment to avoid 1/x in pdf
        assert_equal(stats.geninvgauss.pdf(0, 0.5, 0.5), 0)
        # if x is large and p is moderate, make sure that pdf does not
        # overflow because of x**(p-1); exp(-b*x) forces pdf to zero
        assert_equal(stats.geninvgauss.pdf(2e6, 50, 2), 0)


class TestNormInvGauss(object):
    def setup_method(self):
        np.random.seed(1234)

    def test_cdf_R(self):
        # test pdf and cdf vals against R
        # require("GeneralizedHyperbolic")
        # x_test <- c(-7, -5, 0, 8, 15)
        # r_cdf <- GeneralizedHyperbolic::pnig(x_test, mu = 0, a = 1, b = 0.5)
        # r_pdf <- GeneralizedHyperbolic::dnig(x_test, mu = 0, a = 1, b = 0.5)
        r_cdf = np.array([8.034920282e-07, 2.512671945e-05, 3.186661051e-01,
                          9.988650664e-01, 9.999848769e-01])
        x_test = np.array([-7, -5, 0, 8, 15])
        vals_cdf = stats.norminvgauss.cdf(x_test, a=1, b=0.5)
        assert_allclose(vals_cdf, r_cdf, atol=1e-9)

    def test_pdf_R(self):
        # values from R as defined in test_cdf_R
        r_pdf = np.array([1.359600783e-06, 4.413878805e-05, 4.555014266e-01,
                          7.450485342e-04, 8.917889931e-06])
        x_test = np.array([-7, -5, 0, 8, 15])
        vals_pdf = stats.norminvgauss.pdf(x_test, a=1, b=0.5)
        assert_allclose(vals_pdf, r_pdf, atol=1e-9)

    def test_stats(self):
        a, b = 1, 0.5
        gamma = np.sqrt(a**2 - b**2)
        v_stats = (b / gamma, a**2 / gamma**3, 3.0 * b / (a * np.sqrt(gamma)),
                   3.0 * (1 + 4 * b**2 / a**2) / gamma)
        assert_equal(v_stats, stats.norminvgauss.stats(a, b, moments='mvsk'))

    def test_ppf(self):
        a, b = 1, 0.5
        x_test = np.array([0.001, 0.5, 0.999])
        vals = stats.norminvgauss.ppf(x_test, a, b)
        assert_allclose(x_test, stats.norminvgauss.cdf(vals, a, b))


class TestGeom(object):
    def setup_method(self):
        np.random.seed(1234)

    def test_rvs(self):
        vals = stats.geom.rvs(0.75, size=(2, 50))
        assert_(numpy.all(vals >= 0))
        assert_(numpy.shape(vals) == (2, 50))
        assert_(vals.dtype.char in typecodes['AllInteger'])
        val = stats.geom.rvs(0.75)
        assert_(isinstance(val, int))
        val = stats.geom(0.75).rvs(3)
        assert_(isinstance(val, numpy.ndarray))
        assert_(val.dtype.char in typecodes['AllInteger'])

    def test_pmf(self):
        vals = stats.geom.pmf([1, 2, 3], 0.5)
        assert_array_almost_equal(vals, [0.5, 0.25, 0.125])

    def test_logpmf(self):
        # regression test for ticket 1793
        vals1 = np.log(stats.geom.pmf([1, 2, 3], 0.5))
        vals2 = stats.geom.logpmf([1, 2, 3], 0.5)
        assert_allclose(vals1, vals2, rtol=1e-15, atol=0)

        # regression test for gh-4028
        val = stats.geom.logpmf(1, 1)
        assert_equal(val, 0.0)

    def test_cdf_sf(self):
        vals = stats.geom.cdf([1, 2, 3], 0.5)
        vals_sf = stats.geom.sf([1, 2, 3], 0.5)
        expected = array([0.5, 0.75, 0.875])
        assert_array_almost_equal(vals, expected)
        assert_array_almost_equal(vals_sf, 1-expected)

    def test_logcdf_logsf(self):
        vals = stats.geom.logcdf([1, 2, 3], 0.5)
        vals_sf = stats.geom.logsf([1, 2, 3], 0.5)
        expected = array([0.5, 0.75, 0.875])
        assert_array_almost_equal(vals, np.log(expected))
        assert_array_almost_equal(vals_sf, np.log1p(-expected))

    def test_ppf(self):
        vals = stats.geom.ppf([0.5, 0.75, 0.875], 0.5)
        expected = array([1.0, 2.0, 3.0])
        assert_array_almost_equal(vals, expected)

    def test_ppf_underflow(self):
        # this should not underflow
        assert_allclose(stats.geom.ppf(1e-20, 1e-20), 1.0, atol=1e-14)


class TestPlanck(object):
    def setup_method(self):
        np.random.seed(1234)

    def test_sf(self):
        vals = stats.planck.sf([1, 2, 3], 5.)
        expected = array([4.5399929762484854e-05,
                          3.0590232050182579e-07,
                          2.0611536224385579e-09])
        assert_array_almost_equal(vals, expected)

    def test_logsf(self):
        vals = stats.planck.logsf([1000., 2000., 3000.], 1000.)
        expected = array([-1001000., -2001000., -3001000.])
        assert_array_almost_equal(vals, expected)


class TestGennorm(object):
    def test_laplace(self):
        # test against Laplace (special case for beta=1)
        points = [1, 2, 3]
        pdf1 = stats.gennorm.pdf(points, 1)
        pdf2 = stats.laplace.pdf(points)
        assert_almost_equal(pdf1, pdf2)

    def test_norm(self):
        # test against normal (special case for beta=2)
        points = [1, 2, 3]
        pdf1 = stats.gennorm.pdf(points, 2)
        pdf2 = stats.norm.pdf(points, scale=2**-.5)
        assert_almost_equal(pdf1, pdf2)


class TestHalfgennorm(object):
    def test_expon(self):
        # test against exponential (special case for beta=1)
        points = [1, 2, 3]
        pdf1 = stats.halfgennorm.pdf(points, 1)
        pdf2 = stats.expon.pdf(points)
        assert_almost_equal(pdf1, pdf2)

    def test_halfnorm(self):
        # test against half normal (special case for beta=2)
        points = [1, 2, 3]
        pdf1 = stats.halfgennorm.pdf(points, 2)
        pdf2 = stats.halfnorm.pdf(points, scale=2**-.5)
        assert_almost_equal(pdf1, pdf2)

    def test_gennorm(self):
        # test against generalized normal
        points = [1, 2, 3]
        pdf1 = stats.halfgennorm.pdf(points, .497324)
        pdf2 = stats.gennorm.pdf(points, .497324)
        assert_almost_equal(pdf1, 2*pdf2)


class TestTruncnorm(object):
    def setup_method(self):
        np.random.seed(1234)

    def test_ppf_ticket1131(self):
        vals = stats.truncnorm.ppf([-0.5, 0, 1e-4, 0.5, 1-1e-4, 1, 2], -1., 1.,
                                   loc=[3]*7, scale=2)
        expected = np.array([np.nan, 1, 1.00056419, 3, 4.99943581, 5, np.nan])
        assert_array_almost_equal(vals, expected)

    def test_isf_ticket1131(self):
        vals = stats.truncnorm.isf([-0.5, 0, 1e-4, 0.5, 1-1e-4, 1, 2], -1., 1.,
                                   loc=[3]*7, scale=2)
        expected = np.array([np.nan, 5, 4.99943581, 3, 1.00056419, 1, np.nan])
        assert_array_almost_equal(vals, expected)

    def test_gh_2477_small_values(self):
        # Check a case that worked in the original issue.
        low, high = -11, -10
        x = stats.truncnorm.rvs(low, high, 0, 1, size=10)
        assert_(low < x.min() < x.max() < high)
        # Check a case that failed in the original issue.
        low, high = 10, 11
        x = stats.truncnorm.rvs(low, high, 0, 1, size=10)
        assert_(low < x.min() < x.max() < high)

    # @pytest.mark.xfail(reason="truncnorm rvs is know to fail at extreme tails")
    def test_gh_2477_large_values(self):
        # Check a case that used to fail because of extreme tailness.
        low, high = 100, 101
        with np.errstate(divide='ignore'):
            x = stats.truncnorm.rvs(low, high, 0, 1, size=10)
        print(low, x.min(), x.max(), high)
        assert_(low <= x.min() <= x.max() <= high), str([low, high, x])

        # Check some additional extreme tails
        low, high = 1000, 1001
        x = stats.truncnorm.rvs(low, high, 0, 1, size=10)
        assert_(low < x.min() < x.max() < high)

        low, high = 10000, 10001
        x = stats.truncnorm.rvs(low, high, 0, 1, size=10)
        assert_(low < x.min() < x.max() < high)

    def test_gh_9403_nontail_values(self):
        for low, high in [[3, 4], [-4, -3]]:
            xvals = np.array([-np.inf, low, high, np.inf])
            xmid = (high+low)/2.0
            cdfs = stats.truncnorm.cdf(xvals, low, high)
            sfs = stats.truncnorm.sf(xvals, low, high)
            pdfs = stats.truncnorm.pdf(xvals, low, high)
            expected_cdfs = np.array([0, 0, 1, 1])
            expected_sfs = np.array([1.0, 1.0, 0.0, 0.0])
            expected_pdfs = np.array([0, 3.3619772, 0.1015229, 0])
            if low < 0:
                expected_pdfs = np.array([0, 0.1015229, 3.3619772, 0])
            assert_almost_equal(cdfs, expected_cdfs)
            assert_almost_equal(sfs, expected_sfs)
            assert_almost_equal(pdfs, expected_pdfs)
            assert_almost_equal(np.log(expected_pdfs[1]/expected_pdfs[2]), low+0.5)
            pvals = np.array([0, 0.5, 1.0])
            ppfs = stats.truncnorm.ppf(pvals, low, high)
            expected_ppfs = np.array([low, np.sign(low)*3.1984741, high])
            assert_almost_equal(ppfs, expected_ppfs)

            if low < 0:
                assert_almost_equal(stats.truncnorm.sf(xmid, low, high), 0.8475544278436675)
                assert_almost_equal(stats.truncnorm.cdf(xmid, low, high), 0.1524455721563326)
            else:
                assert_almost_equal(stats.truncnorm.cdf(xmid, low, high), 0.8475544278436675)
                assert_almost_equal(stats.truncnorm.sf(xmid, low, high), 0.1524455721563326)
            pdf = stats.truncnorm.pdf(xmid, low, high)
            assert_almost_equal(np.log(pdf/expected_pdfs[2]), (xmid+0.25)/2)

    def test_gh_9403_medium_tail_values(self):
        for low, high in [[39, 40], [-40, -39]]:
            xvals = np.array([-np.inf, low, high, np.inf])
            xmid = (high+low)/2.0
            cdfs = stats.truncnorm.cdf(xvals, low, high)
            sfs = stats.truncnorm.sf(xvals, low, high)
            pdfs = stats.truncnorm.pdf(xvals, low, high)
            expected_cdfs = np.array([0, 0, 1, 1])
            expected_sfs = np.array([1.0, 1.0, 0.0, 0.0])
            expected_pdfs = np.array([0, 3.90256074e+01, 2.73349092e-16, 0])
            if low < 0:
                expected_pdfs = np.array([0, 2.73349092e-16, 3.90256074e+01, 0])
            assert_almost_equal(cdfs, expected_cdfs)
            assert_almost_equal(sfs, expected_sfs)
            assert_almost_equal(pdfs, expected_pdfs)
            assert_almost_equal(np.log(expected_pdfs[1]/expected_pdfs[2]), low+0.5)
            pvals = np.array([0, 0.5, 1.0])
            ppfs = stats.truncnorm.ppf(pvals, low, high)
            expected_ppfs = np.array([low, np.sign(low)*39.01775731, high])
            assert_almost_equal(ppfs, expected_ppfs)
            cdfs = stats.truncnorm.cdf(ppfs, low, high)
            assert_almost_equal(cdfs, pvals)

            if low < 0:
                assert_almost_equal(stats.truncnorm.sf(xmid, low, high), 0.9999999970389126)
                assert_almost_equal(stats.truncnorm.cdf(xmid, low, high), 2.961048103554866e-09)
            else:
                assert_almost_equal(stats.truncnorm.cdf(xmid, low, high), 0.9999999970389126)
                assert_almost_equal(stats.truncnorm.sf(xmid, low, high), 2.961048103554866e-09)
            pdf = stats.truncnorm.pdf(xmid, low, high)
            assert_almost_equal(np.log(pdf/expected_pdfs[2]), (xmid+0.25)/2)

            xvals = np.linspace(low, high, 11)
            xvals2 = -xvals[::-1]
            assert_almost_equal(stats.truncnorm.cdf(xvals, low, high), stats.truncnorm.sf(xvals2, -high, -low)[::-1])
            assert_almost_equal(stats.truncnorm.sf(xvals, low, high), stats.truncnorm.cdf(xvals2, -high, -low)[::-1])
            assert_almost_equal(stats.truncnorm.pdf(xvals, low, high), stats.truncnorm.pdf(xvals2, -high, -low)[::-1])

    def _test_moments_one_range(self, a, b, expected):
        m0, v0, s0, k0 = expected[:4]
        m, v, s, k = stats.truncnorm.stats(a, b, moments='mvsk')
        assert_almost_equal(m, m0)
        assert_almost_equal(v, v0)
        assert_almost_equal(s, s0)
        assert_almost_equal(k, k0)

    @pytest.mark.xfail(condition=_is_32bit_platform,
                       reason="reduced accuracy with 32bit platforms.")
    def test_moments(self):
        # Values validated by changing TRUNCNORM_TAIL_X so as to evaluate
        # using both the _norm_XXX() and _norm_logXXX() functions, and by
        # removing the _stats and _munp methods in truncnorm tp force
        # numerical quadrature.
        self._test_moments_one_range(-30, 30, [0, 1, 0.0, 0.0])
        self._test_moments_one_range(-10, 10, [0, 1, 0.0, 0.0])
        self._test_moments_one_range(-3, 3, [0, 0.97333692, 0.0, -0.17111444])
        self._test_moments_one_range(-2, 2, [0, 0.7737413, 0.0, -0.63446328])

        self._test_moments_one_range(0, np.inf, [0.79788456, 0.36338023, 0.99527175, 0.8691773])

        self._test_moments_one_range(-1, 3, [0.2827861, 0.61614174, 0.53930185, -0.20582065])
        self._test_moments_one_range(-3, 1, [-0.2827861, 0.61614174, -0.53930185, -0.20582065])

        self._test_moments_one_range(-10, -9, [-9.10845629, 0.01144881, -1.89856073, 5.07334611])
        self._test_moments_one_range(-20, -19, [-19.05234395, 0.00272507, -1.9838686, 5.87208674])
        self._test_moments_one_range(-30, -29, [-29.03440124, 0.00118066, -1.99297727, 5.9303358])
        self._test_moments_one_range(-40, -39, [-39.02560741993262, 0.0006548, -1.99631464, 5.61677584])
        self._test_moments_one_range(39, 40, [39.02560741993262, 0.0006548, 1.99631464, 5.61677584])

    def test_9902_moments(self):
        m, v = stats.truncnorm.stats(0, np.inf, moments='mv')
        assert_almost_equal(m, 0.79788456)
        assert_almost_equal(v, 0.36338023)

    def test_gh_1489_trac_962_rvs(self):
        # Check the original example.
        low, high = 10, 15
        x = stats.truncnorm.rvs(low, high, 0, 1, size=10)
        assert_(low < x.min() < x.max() < high)


class TestHypergeom(object):
    def setup_method(self):
        np.random.seed(1234)

    def test_rvs(self):
        vals = stats.hypergeom.rvs(20, 10, 3, size=(2, 50))
        assert_(numpy.all(vals >= 0) &
                numpy.all(vals <= 3))
        assert_(numpy.shape(vals) == (2, 50))
        assert_(vals.dtype.char in typecodes['AllInteger'])
        val = stats.hypergeom.rvs(20, 3, 10)
        assert_(isinstance(val, int))
        val = stats.hypergeom(20, 3, 10).rvs(3)
        assert_(isinstance(val, numpy.ndarray))
        assert_(val.dtype.char in typecodes['AllInteger'])

    def test_precision(self):
        # comparison number from mpmath
        M = 2500
        n = 50
        N = 500
        tot = M
        good = n
        hgpmf = stats.hypergeom.pmf(2, tot, good, N)
        assert_almost_equal(hgpmf, 0.0010114963068932233, 11)

    def test_args(self):
        # test correct output for corner cases of arguments
        # see gh-2325
        assert_almost_equal(stats.hypergeom.pmf(0, 2, 1, 0), 1.0, 11)
        assert_almost_equal(stats.hypergeom.pmf(1, 2, 1, 0), 0.0, 11)

        assert_almost_equal(stats.hypergeom.pmf(0, 2, 0, 2), 1.0, 11)
        assert_almost_equal(stats.hypergeom.pmf(1, 2, 1, 0), 0.0, 11)

    def test_cdf_above_one(self):
        # for some values of parameters, hypergeom cdf was >1, see gh-2238
        assert_(0 <= stats.hypergeom.cdf(30, 13397950, 4363, 12390) <= 1.0)

    def test_precision2(self):
        # Test hypergeom precision for large numbers.  See #1218.
        # Results compared with those from R.
        oranges = 9.9e4
        pears = 1.1e5
        fruits_eaten = np.array([3, 3.8, 3.9, 4, 4.1, 4.2, 5]) * 1e4
        quantile = 2e4
        res = [stats.hypergeom.sf(quantile, oranges + pears, oranges, eaten)
               for eaten in fruits_eaten]
        expected = np.array([0, 1.904153e-114, 2.752693e-66, 4.931217e-32,
                             8.265601e-11, 0.1237904, 1])
        assert_allclose(res, expected, atol=0, rtol=5e-7)

        # Test with array_like first argument
        quantiles = [1.9e4, 2e4, 2.1e4, 2.15e4]
        res2 = stats.hypergeom.sf(quantiles, oranges + pears, oranges, 4.2e4)
        expected2 = [1, 0.1237904, 6.511452e-34, 3.277667e-69]
        assert_allclose(res2, expected2, atol=0, rtol=5e-7)

    def test_entropy(self):
        # Simple tests of entropy.
        hg = stats.hypergeom(4, 1, 1)
        h = hg.entropy()
        expected_p = np.array([0.75, 0.25])
        expected_h = -np.sum(xlogy(expected_p, expected_p))
        assert_allclose(h, expected_h)

        hg = stats.hypergeom(1, 1, 1)
        h = hg.entropy()
        assert_equal(h, 0.0)

    def test_logsf(self):
        # Test logsf for very large numbers. See issue #4982
        # Results compare with those from R (v3.2.0):
        # phyper(k, n, M-n, N, lower.tail=FALSE, log.p=TRUE)
        # -2239.771

        k = 1e4
        M = 1e7
        n = 1e6
        N = 5e4

        result = stats.hypergeom.logsf(k, M, n, N)
        expected = -2239.771   # From R
        assert_almost_equal(result, expected, decimal=3)

        k = 1
        M = 1600
        n = 600
        N = 300

        result = stats.hypergeom.logsf(k, M, n, N)
        expected = -2.566567e-68   # From R
        assert_almost_equal(result, expected, decimal=15)

    def test_logcdf(self):
        # Test logcdf for very large numbers. See issue #8692
        # Results compare with those from R (v3.3.2):
        # phyper(k, n, M-n, N, lower.tail=TRUE, log.p=TRUE)
        # -5273.335

        k = 1
        M = 1e7
        n = 1e6
        N = 5e4

        result = stats.hypergeom.logcdf(k, M, n, N)
        expected = -5273.335   # From R
        assert_almost_equal(result, expected, decimal=3)

        # Same example as in issue #8692
        k = 40
        M = 1600
        n = 50
        N = 300

        result = stats.hypergeom.logcdf(k, M, n, N)
        expected = -7.565148879229e-23    # From R
        assert_almost_equal(result, expected, decimal=15)

        k = 125
        M = 1600
        n = 250
        N = 500

        result = stats.hypergeom.logcdf(k, M, n, N)
        expected = -4.242688e-12    # From R
        assert_almost_equal(result, expected, decimal=15)

        # test broadcasting robustness based on reviewer
        # concerns in PR 9603; using an array version of
        # the example from issue #8692
        k = np.array([40, 40, 40])
        M = 1600
        n = 50
        N = 300

        result = stats.hypergeom.logcdf(k, M, n, N)
        expected = np.full(3, -7.565148879229e-23)  # filled from R result
        assert_almost_equal(result, expected, decimal=15)


class TestLoggamma(object):

    def test_stats(self):
        # The following precomputed values are from the table in section 2.2
        # of "A Statistical Study of Log-Gamma Distribution", by Ping Shing
        # Chan (thesis, McMaster University, 1993).
        table = np.array([
                # c,    mean,   var,    skew,    exc. kurt.
                0.5, -1.9635, 4.9348, -1.5351, 4.0000,
                1.0, -0.5772, 1.6449, -1.1395, 2.4000,
                12.0, 2.4427, 0.0869, -0.2946, 0.1735,
            ]).reshape(-1, 5)
        for c, mean, var, skew, kurt in table:
            computed = stats.loggamma.stats(c, moments='msvk')
            assert_array_almost_equal(computed, [mean, var, skew, kurt],
                                      decimal=4)


class TestLogistic(object):
    # gh-6226
    def test_cdf_ppf(self):
        x = np.linspace(-20, 20)
        y = stats.logistic.cdf(x)
        xx = stats.logistic.ppf(y)
        assert_allclose(x, xx)

    def test_sf_isf(self):
        x = np.linspace(-20, 20)
        y = stats.logistic.sf(x)
        xx = stats.logistic.isf(y)
        assert_allclose(x, xx)

    def test_extreme_values(self):
        # p is chosen so that 1 - (1 - p) == p in double precision
        p = 9.992007221626409e-16
        desired = 34.53957599234088
        assert_allclose(stats.logistic.ppf(1 - p), desired)
        assert_allclose(stats.logistic.isf(p), desired)


class TestLogser(object):
    def setup_method(self):
        np.random.seed(1234)

    def test_rvs(self):
        vals = stats.logser.rvs(0.75, size=(2, 50))
        assert_(numpy.all(vals >= 1))
        assert_(numpy.shape(vals) == (2, 50))
        assert_(vals.dtype.char in typecodes['AllInteger'])
        val = stats.logser.rvs(0.75)
        assert_(isinstance(val, int))
        val = stats.logser(0.75).rvs(3)
        assert_(isinstance(val, numpy.ndarray))
        assert_(val.dtype.char in typecodes['AllInteger'])

    def test_pmf_small_p(self):
        m = stats.logser.pmf(4, 1e-20)
        # The expected value was computed using mpmath:
        #   >>> import mpmath
        #   >>> mpmath.mp.dps = 64
        #   >>> k = 4
        #   >>> p = mpmath.mpf('1e-20')
        #   >>> float(-(p**k)/k/mpmath.log(1-p))
        #   2.5e-61
        # It is also clear from noticing that for very small p,
        # log(1-p) is approximately -p, and the formula becomes
        #    p**(k-1) / k
        assert_allclose(m, 2.5e-61)

    def test_mean_small_p(self):
        m = stats.logser.mean(1e-8)
        # The expected mean was computed using mpmath:
        #   >>> import mpmath
        #   >>> mpmath.dps = 60
        #   >>> p = mpmath.mpf('1e-8')
        #   >>> float(-p / ((1 - p)*mpmath.log(1 - p)))
        #   1.000000005
        assert_allclose(m, 1.000000005)


class TestNorm(object):
    def test_bad_keyword_arg(self):
        x = [1, 2, 3]
        assert_raises(TypeError, stats.norm.fit, x, plate="shrimp")


class TestPareto(object):
    def test_stats(self):
        # Check the stats() method with some simple values. Also check
        # that the calculations do not trigger RuntimeWarnings.
        with warnings.catch_warnings():
            warnings.simplefilter("error", RuntimeWarning)

            m, v, s, k = stats.pareto.stats(0.5, moments='mvsk')
            assert_equal(m, np.inf)
            assert_equal(v, np.inf)
            assert_equal(s, np.nan)
            assert_equal(k, np.nan)

            m, v, s, k = stats.pareto.stats(1.0, moments='mvsk')
            assert_equal(m, np.inf)
            assert_equal(v, np.inf)
            assert_equal(s, np.nan)
            assert_equal(k, np.nan)

            m, v, s, k = stats.pareto.stats(1.5, moments='mvsk')
            assert_equal(m, 3.0)
            assert_equal(v, np.inf)
            assert_equal(s, np.nan)
            assert_equal(k, np.nan)

            m, v, s, k = stats.pareto.stats(2.0, moments='mvsk')
            assert_equal(m, 2.0)
            assert_equal(v, np.inf)
            assert_equal(s, np.nan)
            assert_equal(k, np.nan)

            m, v, s, k = stats.pareto.stats(2.5, moments='mvsk')
            assert_allclose(m, 2.5 / 1.5)
            assert_allclose(v, 2.5 / (1.5*1.5*0.5))
            assert_equal(s, np.nan)
            assert_equal(k, np.nan)

            m, v, s, k = stats.pareto.stats(3.0, moments='mvsk')
            assert_allclose(m, 1.5)
            assert_allclose(v, 0.75)
            assert_equal(s, np.nan)
            assert_equal(k, np.nan)

            m, v, s, k = stats.pareto.stats(3.5, moments='mvsk')
            assert_allclose(m, 3.5 / 2.5)
            assert_allclose(v, 3.5 / (2.5*2.5*1.5))
            assert_allclose(s, (2*4.5/0.5)*np.sqrt(1.5/3.5))
            assert_equal(k, np.nan)

            m, v, s, k = stats.pareto.stats(4.0, moments='mvsk')
            assert_allclose(m, 4.0 / 3.0)
            assert_allclose(v, 4.0 / 18.0)
            assert_allclose(s, 2*(1+4.0)/(4.0-3) * np.sqrt((4.0-2)/4.0))
            assert_equal(k, np.nan)

            m, v, s, k = stats.pareto.stats(4.5, moments='mvsk')
            assert_allclose(m, 4.5 / 3.5)
            assert_allclose(v, 4.5 / (3.5*3.5*2.5))
            assert_allclose(s, (2*5.5/1.5) * np.sqrt(2.5/4.5))
            assert_allclose(k, 6*(4.5**3 + 4.5**2 - 6*4.5 - 2)/(4.5*1.5*0.5))

    def test_sf(self):
        x = 1e9
        b = 2
        scale = 1.5
        p = stats.pareto.sf(x, b, loc=0, scale=scale)
        expected = (scale/x)**b   # 2.25e-18
        assert_allclose(p, expected)


class TestGenpareto(object):
    def test_ab(self):
        # c >= 0: a, b = [0, inf]
        for c in [1., 0.]:
            c = np.asarray(c)
            a, b = stats.genpareto._get_support(c)
            assert_equal(a, 0.)
            assert_(np.isposinf(b))

        # c < 0: a=0, b=1/|c|
        c = np.asarray(-2.)
        a, b = stats.genpareto._get_support(c)
        assert_allclose([a, b], [0., 0.5])

    def test_c0(self):
        # with c=0, genpareto reduces to the exponential distribution
        # rv = stats.genpareto(c=0.)
        rv = stats.genpareto(c=0.)
        x = np.linspace(0, 10., 30)
        assert_allclose(rv.pdf(x), stats.expon.pdf(x))
        assert_allclose(rv.cdf(x), stats.expon.cdf(x))
        assert_allclose(rv.sf(x), stats.expon.sf(x))

        q = np.linspace(0., 1., 10)
        assert_allclose(rv.ppf(q), stats.expon.ppf(q))

    def test_cm1(self):
        # with c=-1, genpareto reduces to the uniform distr on [0, 1]
        rv = stats.genpareto(c=-1.)
        x = np.linspace(0, 10., 30)
        assert_allclose(rv.pdf(x), stats.uniform.pdf(x))
        assert_allclose(rv.cdf(x), stats.uniform.cdf(x))
        assert_allclose(rv.sf(x), stats.uniform.sf(x))

        q = np.linspace(0., 1., 10)
        assert_allclose(rv.ppf(q), stats.uniform.ppf(q))

        # logpdf(1., c=-1) should be zero
        assert_allclose(rv.logpdf(1), 0)

    def test_x_inf(self):
        # make sure x=inf is handled gracefully
        rv = stats.genpareto(c=0.1)
        assert_allclose([rv.pdf(np.inf), rv.cdf(np.inf)], [0., 1.])
        assert_(np.isneginf(rv.logpdf(np.inf)))

        rv = stats.genpareto(c=0.)
        assert_allclose([rv.pdf(np.inf), rv.cdf(np.inf)], [0., 1.])
        assert_(np.isneginf(rv.logpdf(np.inf)))

        rv = stats.genpareto(c=-1.)
        assert_allclose([rv.pdf(np.inf), rv.cdf(np.inf)], [0., 1.])
        assert_(np.isneginf(rv.logpdf(np.inf)))

    def test_c_continuity(self):
        # pdf is continuous at c=0, -1
        x = np.linspace(0, 10, 30)
        for c in [0, -1]:
            pdf0 = stats.genpareto.pdf(x, c)
            for dc in [1e-14, -1e-14]:
                pdfc = stats.genpareto.pdf(x, c + dc)
                assert_allclose(pdf0, pdfc, atol=1e-12)

            cdf0 = stats.genpareto.cdf(x, c)
            for dc in [1e-14, 1e-14]:
                cdfc = stats.genpareto.cdf(x, c + dc)
                assert_allclose(cdf0, cdfc, atol=1e-12)

    def test_c_continuity_ppf(self):
        q = np.r_[np.logspace(1e-12, 0.01, base=0.1),
                  np.linspace(0.01, 1, 30, endpoint=False),
                  1. - np.logspace(1e-12, 0.01, base=0.1)]
        for c in [0., -1.]:
            ppf0 = stats.genpareto.ppf(q, c)
            for dc in [1e-14, -1e-14]:
                ppfc = stats.genpareto.ppf(q, c + dc)
                assert_allclose(ppf0, ppfc, atol=1e-12)

    def test_c_continuity_isf(self):
        q = np.r_[np.logspace(1e-12, 0.01, base=0.1),
                  np.linspace(0.01, 1, 30, endpoint=False),
                  1. - np.logspace(1e-12, 0.01, base=0.1)]
        for c in [0., -1.]:
            isf0 = stats.genpareto.isf(q, c)
            for dc in [1e-14, -1e-14]:
                isfc = stats.genpareto.isf(q, c + dc)
                assert_allclose(isf0, isfc, atol=1e-12)

    def test_cdf_ppf_roundtrip(self):
        # this should pass with machine precision. hat tip @pbrod
        q = np.r_[np.logspace(1e-12, 0.01, base=0.1),
                  np.linspace(0.01, 1, 30, endpoint=False),
                  1. - np.logspace(1e-12, 0.01, base=0.1)]
        for c in [1e-8, -1e-18, 1e-15, -1e-15]:
            assert_allclose(stats.genpareto.cdf(stats.genpareto.ppf(q, c), c),
                            q, atol=1e-15)

    def test_logsf(self):
        logp = stats.genpareto.logsf(1e10, .01, 0, 1)
        assert_allclose(logp, -1842.0680753952365)


class TestPearson3(object):
    def setup_method(self):
        np.random.seed(1234)

    def test_rvs(self):
        vals = stats.pearson3.rvs(0.1, size=(2, 50))
        assert_(numpy.shape(vals) == (2, 50))
        assert_(vals.dtype.char in typecodes['AllFloat'])
        val = stats.pearson3.rvs(0.5)
        assert_(isinstance(val, float))
        val = stats.pearson3(0.5).rvs(3)
        assert_(isinstance(val, numpy.ndarray))
        assert_(val.dtype.char in typecodes['AllFloat'])
        assert_(len(val) == 3)

    def test_pdf(self):
        vals = stats.pearson3.pdf(2, [0.0, 0.1, 0.2])
        assert_allclose(vals, np.array([0.05399097, 0.05555481, 0.05670246]),
                        atol=1e-6)
        vals = stats.pearson3.pdf(-3, 0.1)
        assert_allclose(vals, np.array([0.00313791]), atol=1e-6)
        vals = stats.pearson3.pdf([-3, -2, -1, 0, 1], 0.1)
        assert_allclose(vals, np.array([0.00313791, 0.05192304, 0.25028092,
                                        0.39885918, 0.23413173]), atol=1e-6)

    def test_cdf(self):
        vals = stats.pearson3.cdf(2, [0.0, 0.1, 0.2])
        assert_allclose(vals, np.array([0.97724987, 0.97462004, 0.97213626]),
                        atol=1e-6)
        vals = stats.pearson3.cdf(-3, 0.1)
        assert_allclose(vals, [0.00082256], atol=1e-6)
        vals = stats.pearson3.cdf([-3, -2, -1, 0, 1], 0.1)
        assert_allclose(vals, [8.22563821e-04, 1.99860448e-02, 1.58550710e-01,
                               5.06649130e-01, 8.41442111e-01], atol=1e-6)


class TestKappa4(object):
    def test_cdf_genpareto(self):
        # h = 1 and k != 0 is generalized Pareto
        x = [0.0, 0.1, 0.2, 0.5]
        h = 1.0
        for k in [-1.9, -1.0, -0.5, -0.2, -0.1, 0.1, 0.2, 0.5, 1.0,
                  1.9]:
            vals = stats.kappa4.cdf(x, h, k)
            # shape parameter is opposite what is expected
            vals_comp = stats.genpareto.cdf(x, -k)
            assert_allclose(vals, vals_comp)

    def test_cdf_genextreme(self):
        # h = 0 and k != 0 is generalized extreme value
        x = np.linspace(-5, 5, 10)
        h = 0.0
        k = np.linspace(-3, 3, 10)
        vals = stats.kappa4.cdf(x, h, k)
        vals_comp = stats.genextreme.cdf(x, k)
        assert_allclose(vals, vals_comp)

    def test_cdf_expon(self):
        # h = 1 and k = 0 is exponential
        x = np.linspace(0, 10, 10)
        h = 1.0
        k = 0.0
        vals = stats.kappa4.cdf(x, h, k)
        vals_comp = stats.expon.cdf(x)
        assert_allclose(vals, vals_comp)

    def test_cdf_gumbel_r(self):
        # h = 0 and k = 0 is gumbel_r
        x = np.linspace(-5, 5, 10)
        h = 0.0
        k = 0.0
        vals = stats.kappa4.cdf(x, h, k)
        vals_comp = stats.gumbel_r.cdf(x)
        assert_allclose(vals, vals_comp)

    def test_cdf_logistic(self):
        # h = -1 and k = 0 is logistic
        x = np.linspace(-5, 5, 10)
        h = -1.0
        k = 0.0
        vals = stats.kappa4.cdf(x, h, k)
        vals_comp = stats.logistic.cdf(x)
        assert_allclose(vals, vals_comp)

    def test_cdf_uniform(self):
        # h = 1 and k = 1 is uniform
        x = np.linspace(-5, 5, 10)
        h = 1.0
        k = 1.0
        vals = stats.kappa4.cdf(x, h, k)
        vals_comp = stats.uniform.cdf(x)
        assert_allclose(vals, vals_comp)

    def test_integers_ctor(self):
        # regression test for gh-7416: _argcheck fails for integer h and k
        # in numpy 1.12
        stats.kappa4(1, 2)


class TestPoisson(object):
    def setup_method(self):
        np.random.seed(1234)

    def test_pmf_basic(self):
        # Basic case
        ln2 = np.log(2)
        vals = stats.poisson.pmf([0, 1, 2], ln2)
        expected = [0.5, ln2/2, ln2**2/4]
        assert_allclose(vals, expected)

    def test_mu0(self):
        # Edge case: mu=0
        vals = stats.poisson.pmf([0, 1, 2], 0)
        expected = [1, 0, 0]
        assert_array_equal(vals, expected)

        interval = stats.poisson.interval(0.95, 0)
        assert_equal(interval, (0, 0))

    def test_rvs(self):
        vals = stats.poisson.rvs(0.5, size=(2, 50))
        assert_(numpy.all(vals >= 0))
        assert_(numpy.shape(vals) == (2, 50))
        assert_(vals.dtype.char in typecodes['AllInteger'])
        val = stats.poisson.rvs(0.5)
        assert_(isinstance(val, int))
        val = stats.poisson(0.5).rvs(3)
        assert_(isinstance(val, numpy.ndarray))
        assert_(val.dtype.char in typecodes['AllInteger'])

    def test_stats(self):
        mu = 16.0
        result = stats.poisson.stats(mu, moments='mvsk')
        assert_allclose(result, [mu, mu, np.sqrt(1.0/mu), 1.0/mu])

        mu = np.array([0.0, 1.0, 2.0])
        result = stats.poisson.stats(mu, moments='mvsk')
        expected = (mu, mu, [np.inf, 1, 1/np.sqrt(2)], [np.inf, 1, 0.5])
        assert_allclose(result, expected)


class TestZipf(object):
    def setup_method(self):
        np.random.seed(1234)

    def test_rvs(self):
        vals = stats.zipf.rvs(1.5, size=(2, 50))
        assert_(numpy.all(vals >= 1))
        assert_(numpy.shape(vals) == (2, 50))
        assert_(vals.dtype.char in typecodes['AllInteger'])
        val = stats.zipf.rvs(1.5)
        assert_(isinstance(val, int))
        val = stats.zipf(1.5).rvs(3)
        assert_(isinstance(val, numpy.ndarray))
        assert_(val.dtype.char in typecodes['AllInteger'])

    def test_moments(self):
        # n-th moment is finite iff a > n + 1
        m, v = stats.zipf.stats(a=2.8)
        assert_(np.isfinite(m))
        assert_equal(v, np.inf)

        s, k = stats.zipf.stats(a=4.8, moments='sk')
        assert_(not np.isfinite([s, k]).all())


class TestDLaplace(object):
    def setup_method(self):
        np.random.seed(1234)

    def test_rvs(self):
        vals = stats.dlaplace.rvs(1.5, size=(2, 50))
        assert_(numpy.shape(vals) == (2, 50))
        assert_(vals.dtype.char in typecodes['AllInteger'])
        val = stats.dlaplace.rvs(1.5)
        assert_(isinstance(val, int))
        val = stats.dlaplace(1.5).rvs(3)
        assert_(isinstance(val, numpy.ndarray))
        assert_(val.dtype.char in typecodes['AllInteger'])
        assert_(stats.dlaplace.rvs(0.8) is not None)

    def test_stats(self):
        # compare the explicit formulas w/ direct summation using pmf
        a = 1.
        dl = stats.dlaplace(a)
        m, v, s, k = dl.stats('mvsk')

        N = 37
        xx = np.arange(-N, N+1)
        pp = dl.pmf(xx)
        m2, m4 = np.sum(pp*xx**2), np.sum(pp*xx**4)
        assert_equal((m, s), (0, 0))
        assert_allclose((v, k), (m2, m4/m2**2 - 3.), atol=1e-14, rtol=1e-8)

    def test_stats2(self):
        a = np.log(2.)
        dl = stats.dlaplace(a)
        m, v, s, k = dl.stats('mvsk')
        assert_equal((m, s), (0., 0.))
        assert_allclose((v, k), (4., 3.25))


class TestInvGamma(object):
    def test_invgamma_inf_gh_1866(self):
        # invgamma's moments are only finite for a>n
        # specific numbers checked w/ boost 1.54
        with warnings.catch_warnings():
            warnings.simplefilter('error', RuntimeWarning)
            mvsk = stats.invgamma.stats(a=19.31, moments='mvsk')
            expected = [0.05461496450, 0.0001723162534, 1.020362676,
                        2.055616582]
            assert_allclose(mvsk, expected)

            a = [1.1, 3.1, 5.6]
            mvsk = stats.invgamma.stats(a=a, moments='mvsk')
            expected = ([10., 0.476190476, 0.2173913043],       # mmm
                        [np.inf, 0.2061430632, 0.01312749422],  # vvv
                        [np.nan, 41.95235392, 2.919025532],     # sss
                        [np.nan, np.nan, 24.51923076])          # kkk
            for x, y in zip(mvsk, expected):
                assert_almost_equal(x, y)

    def test_cdf_ppf(self):
        # gh-6245
        x = np.logspace(-2.6, 0)
        y = stats.invgamma.cdf(x, 1)
        xx = stats.invgamma.ppf(y, 1)
        assert_allclose(x, xx)

    def test_sf_isf(self):
        # gh-6245
        if sys.maxsize > 2**32:
            x = np.logspace(2, 100)
        else:
            # Invgamme roundtrip on 32-bit systems has relative accuracy
            # ~1e-15 until x=1e+15, and becomes inf above x=1e+18
            x = np.logspace(2, 18)

        y = stats.invgamma.sf(x, 1)
        xx = stats.invgamma.isf(y, 1)
        assert_allclose(x, xx, rtol=1.0)


class TestF(object):
    def test_endpoints(self):
        # Compute the pdf at the left endpoint dst.a.
        data = [[stats.f, (2, 1), 1.0]]
        for _f, _args, _correct in data:
            ans = _f.pdf(_f.a, *_args)
            print(_f, (_args), ans, _correct, ans == _correct)

        ans = [_f.pdf(_f.a, *_args) for _f, _args, _ in data]
        correct = [_correct_ for _f, _args, _correct_ in data]
        assert_array_almost_equal(ans, correct)

    def test_f_moments(self):
        # n-th moment of F distributions is only finite for n < dfd / 2
        m, v, s, k = stats.f.stats(11, 6.5, moments='mvsk')
        assert_(np.isfinite(m))
        assert_(np.isfinite(v))
        assert_(np.isfinite(s))
        assert_(not np.isfinite(k))

    def test_moments_warnings(self):
        # no warnings should be generated for dfd = 2, 4, 6, 8 (div by zero)
        with warnings.catch_warnings():
            warnings.simplefilter('error', RuntimeWarning)
            stats.f.stats(dfn=[11]*4, dfd=[2, 4, 6, 8], moments='mvsk')

    @pytest.mark.xfail(reason='f stats does not properly broadcast')
    def test_stats_broadcast(self):
        # stats do not fully broadcast just yet
        mv = stats.f.stats(dfn=11, dfd=[11, 12])


def test_rvgeneric_std():
    # Regression test for #1191
    assert_array_almost_equal(stats.t.std([5, 6]), [1.29099445, 1.22474487])


def test_moments_t():
    # regression test for #8786
    assert_equal(stats.t.stats(df=1, moments='mvsk'),
                 (np.inf, np.nan, np.nan, np.nan))
    assert_equal(stats.t.stats(df=1.01, moments='mvsk'),
                 (0.0, np.inf, np.nan, np.nan))
    assert_equal(stats.t.stats(df=2, moments='mvsk'),
                 (0.0, np.inf, np.nan, np.nan))
    assert_equal(stats.t.stats(df=2.01, moments='mvsk'),
                 (0.0, 2.01/(2.01-2.0), np.nan, np.inf))
    assert_equal(stats.t.stats(df=3, moments='sk'), (np.nan, np.inf))
    assert_equal(stats.t.stats(df=3.01, moments='sk'), (0.0, np.inf))
    assert_equal(stats.t.stats(df=4, moments='sk'), (0.0, np.inf))
    assert_equal(stats.t.stats(df=4.01, moments='sk'), (0.0, 6.0/(4.01 - 4.0)))


class TestRvDiscrete(object):
    def setup_method(self):
        np.random.seed(1234)

    def test_rvs(self):
        states = [-1, 0, 1, 2, 3, 4]
        probability = [0.0, 0.3, 0.4, 0.0, 0.3, 0.0]
        samples = 1000
        r = stats.rv_discrete(name='sample', values=(states, probability))
        x = r.rvs(size=samples)
        assert_(isinstance(x, numpy.ndarray))

        for s, p in zip(states, probability):
            assert_(abs(sum(x == s)/float(samples) - p) < 0.05)

        x = r.rvs()
        assert_(isinstance(x, int))

    def test_entropy(self):
        # Basic tests of entropy.
        pvals = np.array([0.25, 0.45, 0.3])
        p = stats.rv_discrete(values=([0, 1, 2], pvals))
        expected_h = -sum(xlogy(pvals, pvals))
        h = p.entropy()
        assert_allclose(h, expected_h)

        p = stats.rv_discrete(values=([0, 1, 2], [1.0, 0, 0]))
        h = p.entropy()
        assert_equal(h, 0.0)

    def test_pmf(self):
        xk = [1, 2, 4]
        pk = [0.5, 0.3, 0.2]
        rv = stats.rv_discrete(values=(xk, pk))

        x = [[1., 4.],
             [3., 2]]
        assert_allclose(rv.pmf(x),
                        [[0.5, 0.2],
                         [0., 0.3]], atol=1e-14)

    def test_cdf(self):
        xk = [1, 2, 4]
        pk = [0.5, 0.3, 0.2]
        rv = stats.rv_discrete(values=(xk, pk))

        x_values = [-2, 1., 1.1, 1.5, 2.0, 3.0, 4, 5]
        expected = [0, 0.5, 0.5, 0.5, 0.8, 0.8, 1, 1]
        assert_allclose(rv.cdf(x_values), expected, atol=1e-14)

        # also check scalar arguments
        assert_allclose([rv.cdf(xx) for xx in x_values],
                        expected, atol=1e-14)

    def test_ppf(self):
        xk = [1, 2, 4]
        pk = [0.5, 0.3, 0.2]
        rv = stats.rv_discrete(values=(xk, pk))

        q_values = [0.1, 0.5, 0.6, 0.8, 0.9, 1.]
        expected = [1, 1, 2, 2, 4, 4]
        assert_allclose(rv.ppf(q_values), expected, atol=1e-14)

        # also check scalar arguments
        assert_allclose([rv.ppf(q) for q in q_values],
                        expected, atol=1e-14)

    def test_cdf_ppf_next(self):
        # copied and special cased from test_discrete_basic
        vals = ([1, 2, 4, 7, 8], [0.1, 0.2, 0.3, 0.3, 0.1])
        rv = stats.rv_discrete(values=vals)

        assert_array_equal(rv.ppf(rv.cdf(rv.xk[:-1]) + 1e-8),
                           rv.xk[1:])

    def test_expect(self):
        xk = [1, 2, 4, 6, 7, 11]
        pk = [0.1, 0.2, 0.2, 0.2, 0.2, 0.1]
        rv = stats.rv_discrete(values=(xk, pk))

        assert_allclose(rv.expect(), np.sum(rv.xk * rv.pk), atol=1e-14)

    def test_multidimension(self):
        xk = np.arange(12).reshape((3, 4))
        pk = np.array([[0.1, 0.1, 0.15, 0.05],
                       [0.1, 0.1, 0.05, 0.05],
                       [0.1, 0.1, 0.05, 0.05]])
        rv = stats.rv_discrete(values=(xk, pk))

        assert_allclose(rv.expect(), np.sum(rv.xk * rv.pk), atol=1e-14)

    def test_bad_input(self):
        xk = [1, 2, 3]
        pk = [0.5, 0.5]
        assert_raises(ValueError, stats.rv_discrete, **dict(values=(xk, pk)))

        pk = [1, 2, 3]
        assert_raises(ValueError, stats.rv_discrete, **dict(values=(xk, pk)))

        xk = [1, 2, 3]
        pk = [0.5, 1.2, -0.7]
        assert_raises(ValueError, stats.rv_discrete, **dict(values=(xk, pk)))

        xk = [1, 2, 3, 4, 5]
        pk = [0.3, 0.3, 0.3, 0.3, -0.2]
        assert_raises(ValueError, stats.rv_discrete, **dict(values=(xk, pk)))

    def test_shape_rv_sample(self):
        # tests added for gh-9565

        # mismatch of 2d inputs
        xk, pk = np.arange(4).reshape((2, 2)), np.full((2, 3), 1/6)
        assert_raises(ValueError, stats.rv_discrete, **dict(values=(xk, pk)))

        # same number of elements, but shapes not compatible
        xk, pk = np.arange(6).reshape((3, 2)), np.full((2, 3), 1/6)
        assert_raises(ValueError, stats.rv_discrete, **dict(values=(xk, pk)))

        # same shapes => no error
        xk, pk = np.arange(6).reshape((3, 2)), np.full((3, 2), 1/6)
        assert_equal(stats.rv_discrete(values=(xk, pk)).pmf(0), 1/6)


class TestSkewNorm(object):
    def setup_method(self):
        np.random.seed(1234)

    def test_normal(self):
        # When the skewness is 0 the distribution is normal
        x = np.linspace(-5, 5, 100)
        assert_array_almost_equal(stats.skewnorm.pdf(x, a=0),
                                  stats.norm.pdf(x))

    def test_rvs(self):
        shape = (3, 4, 5)
        x = stats.skewnorm.rvs(a=0.75, size=shape)
        assert_equal(shape, x.shape)

        x = stats.skewnorm.rvs(a=-3, size=shape)
        assert_equal(shape, x.shape)

    def test_moments(self):
        X = stats.skewnorm.rvs(a=4, size=int(1e6), loc=5, scale=2)
        expected = [np.mean(X), np.var(X), stats.skew(X), stats.kurtosis(X)]
        computed = stats.skewnorm.stats(a=4, loc=5, scale=2, moments='mvsk')
        assert_array_almost_equal(computed, expected, decimal=2)

        X = stats.skewnorm.rvs(a=-4, size=int(1e6), loc=5, scale=2)
        expected = [np.mean(X), np.var(X), stats.skew(X), stats.kurtosis(X)]
        computed = stats.skewnorm.stats(a=-4, loc=5, scale=2, moments='mvsk')
        assert_array_almost_equal(computed, expected, decimal=2)

    def test_cdf_large_x(self):
        # Regression test for gh-7746.
        # The x values are large enough that the closest 64 bit floating
        # point representation of the exact CDF is 1.0.
        p = stats.skewnorm.cdf([10, 20, 30], -1)
        assert_allclose(p, np.ones(3), rtol=1e-14)
        p = stats.skewnorm.cdf(25, 2.5)
        assert_allclose(p, 1.0, rtol=1e-14)

    def test_cdf_sf_small_values(self):
        # Triples are [x, a, cdf(x, a)].  These values were computed
        # using CDF[SkewNormDistribution[0, 1, a], x] in Wolfram Alpha.
        cdfvals = [
            [-8, 1, 3.870035046664392611e-31],
            [-4, 2, 8.1298399188811398e-21],
            [-2, 5, 1.55326826787106273e-26],
            [-9, -1, 2.257176811907681295e-19],
            [-10, -4, 1.523970604832105213e-23],
        ]
        for x, a, cdfval in cdfvals:
            p = stats.skewnorm.cdf(x, a)
            assert_allclose(p, cdfval, rtol=1e-8)
            # For the skew normal distribution, sf(-x, -a) = cdf(x, a).
            p = stats.skewnorm.sf(-x, -a)
            assert_allclose(p, cdfval, rtol=1e-8)


class TestExpon(object):
    def test_zero(self):
        assert_equal(stats.expon.pdf(0), 1)

    def test_tail(self):  # Regression test for ticket 807
        assert_equal(stats.expon.cdf(1e-18), 1e-18)
        assert_equal(stats.expon.isf(stats.expon.sf(40)), 40)


class TestExponNorm(object):
    def test_moments(self):
        # Some moment test cases based on non-loc/scaled formula
        def get_moms(lam, sig, mu):
            # See wikipedia for these formulae
            #  where it is listed as an exponentially modified gaussian
            opK2 = 1.0 + 1 / (lam*sig)**2
            exp_skew = 2 / (lam * sig)**3 * opK2**(-1.5)
            exp_kurt = 6.0 * (1 + (lam * sig)**2)**(-2)
            return [mu + 1/lam, sig*sig + 1.0/(lam*lam), exp_skew, exp_kurt]

        mu, sig, lam = 0, 1, 1
        K = 1.0 / (lam * sig)
        sts = stats.exponnorm.stats(K, loc=mu, scale=sig, moments='mvsk')
        assert_almost_equal(sts, get_moms(lam, sig, mu))
        mu, sig, lam = -3, 2, 0.1
        K = 1.0 / (lam * sig)
        sts = stats.exponnorm.stats(K, loc=mu, scale=sig, moments='mvsk')
        assert_almost_equal(sts, get_moms(lam, sig, mu))
        mu, sig, lam = 0, 3, 1
        K = 1.0 / (lam * sig)
        sts = stats.exponnorm.stats(K, loc=mu, scale=sig, moments='mvsk')
        assert_almost_equal(sts, get_moms(lam, sig, mu))
        mu, sig, lam = -5, 11, 3.5
        K = 1.0 / (lam * sig)
        sts = stats.exponnorm.stats(K, loc=mu, scale=sig, moments='mvsk')
        assert_almost_equal(sts, get_moms(lam, sig, mu))

    def test_extremes_x(self):
        # Test for extreme values against overflows
        assert_almost_equal(stats.exponnorm.pdf(-900, 1), 0.0)
        assert_almost_equal(stats.exponnorm.pdf(+900, 1), 0.0)
        assert_almost_equal(stats.exponnorm.pdf(1, 0.01), 0.0)
        assert_almost_equal(stats.exponnorm.pdf(-900, 0.01), 0.0)
        assert_almost_equal(stats.exponnorm.pdf(+900, 0.01), 0.0)


class TestGenExpon(object):
    def test_pdf_unity_area(self):
        from scipy.integrate import simps
        # PDF should integrate to one
        p = stats.genexpon.pdf(numpy.arange(0, 10, 0.01), 0.5, 0.5, 2.0)
        assert_almost_equal(simps(p, dx=0.01), 1, 1)

    def test_cdf_bounds(self):
        # CDF should always be positive
        cdf = stats.genexpon.cdf(numpy.arange(0, 10, 0.01), 0.5, 0.5, 2.0)
        assert_(numpy.all((0 <= cdf) & (cdf <= 1)))


class TestExponpow(object):
    def test_tail(self):
        assert_almost_equal(stats.exponpow.cdf(1e-10, 2.), 1e-20)
        assert_almost_equal(stats.exponpow.isf(stats.exponpow.sf(5, .8), .8),
                            5)


class TestSkellam(object):
    def test_pmf(self):
        # comparison to R
        k = numpy.arange(-10, 15)
        mu1, mu2 = 10, 5
        skpmfR = numpy.array(
                   [4.2254582961926893e-005, 1.1404838449648488e-004,
                    2.8979625801752660e-004, 6.9177078182101231e-004,
                    1.5480716105844708e-003, 3.2412274963433889e-003,
                    6.3373707175123292e-003, 1.1552351566696643e-002,
                    1.9606152375042644e-002, 3.0947164083410337e-002,
                    4.5401737566767360e-002, 6.1894328166820688e-002,
                    7.8424609500170578e-002, 9.2418812533573133e-002,
                    1.0139793148019728e-001, 1.0371927988298846e-001,
                    9.9076583077406091e-002, 8.8546660073089561e-002,
                    7.4187842052486810e-002, 5.8392772862200251e-002,
                    4.3268692953013159e-002, 3.0248159818374226e-002,
                    1.9991434305603021e-002, 1.2516877303301180e-002,
                    7.4389876226229707e-003])

        assert_almost_equal(stats.skellam.pmf(k, mu1, mu2), skpmfR, decimal=15)

    def test_cdf(self):
        # comparison to R, only 5 decimals
        k = numpy.arange(-10, 15)
        mu1, mu2 = 10, 5
        skcdfR = numpy.array(
                   [6.4061475386192104e-005, 1.7810985988267694e-004,
                    4.6790611790020336e-004, 1.1596768997212152e-003,
                    2.7077485103056847e-003, 5.9489760066490718e-003,
                    1.2286346724161398e-002, 2.3838698290858034e-002,
                    4.3444850665900668e-002, 7.4392014749310995e-002,
                    1.1979375231607835e-001, 1.8168808048289900e-001,
                    2.6011268998306952e-001, 3.5253150251664261e-001,
                    4.5392943399683988e-001, 5.5764871387982828e-001,
                    6.5672529695723436e-001, 7.4527195703032389e-001,
                    8.1945979908281064e-001, 8.7785257194501087e-001,
                    9.2112126489802404e-001, 9.5136942471639818e-001,
                    9.7136085902200120e-001, 9.8387773632530240e-001,
                    9.9131672394792536e-001])

        assert_almost_equal(stats.skellam.cdf(k, mu1, mu2), skcdfR, decimal=5)


class TestLognorm(object):
    def test_pdf(self):
        # Regression test for Ticket #1471: avoid nan with 0/0 situation
        # Also make sure there are no warnings at x=0, cf gh-5202
        with warnings.catch_warnings():
            warnings.simplefilter('error', RuntimeWarning)
            pdf = stats.lognorm.pdf([0, 0.5, 1], 1)
            assert_array_almost_equal(pdf, [0.0, 0.62749608, 0.39894228])

    def test_logcdf(self):
        # Regression test for gh-5940: sf et al would underflow too early
        x2, mu, sigma = 201.68, 195, 0.149
        assert_allclose(stats.lognorm.sf(x2-mu, s=sigma),
                        stats.norm.sf(np.log(x2-mu)/sigma))
        assert_allclose(stats.lognorm.logsf(x2-mu, s=sigma),
                        stats.norm.logsf(np.log(x2-mu)/sigma))


class TestBeta(object):
    def test_logpdf(self):
        # Regression test for Ticket #1326: avoid nan with 0*log(0) situation
        logpdf = stats.beta.logpdf(0, 1, 0.5)
        assert_almost_equal(logpdf, -0.69314718056)
        logpdf = stats.beta.logpdf(0, 0.5, 1)
        assert_almost_equal(logpdf, np.inf)

    def test_logpdf_ticket_1866(self):
        alpha, beta = 267, 1472
        x = np.array([0.2, 0.5, 0.6])
        b = stats.beta(alpha, beta)
        assert_allclose(b.logpdf(x).sum(), -1201.699061824062)
        assert_allclose(b.pdf(x), np.exp(b.logpdf(x)))

    def test_fit_bad_keyword_args(self):
        x = [0.1, 0.5, 0.6]
        assert_raises(TypeError, stats.beta.fit, x, floc=0, fscale=1,
                      plate="shrimp")

    def test_fit_duplicated_fixed_parameter(self):
        # At most one of 'f0', 'fa' or 'fix_a' can be given to the fit method.
        # More than one raises a ValueError.
        x = [0.1, 0.5, 0.6]
        assert_raises(ValueError, stats.beta.fit, x, fa=0.5, fix_a=0.5)


class TestBetaPrime(object):
    def test_logpdf(self):
        alpha, beta = 267, 1472
        x = np.array([0.2, 0.5, 0.6])
        b = stats.betaprime(alpha, beta)
        assert_(np.isfinite(b.logpdf(x)).all())
        assert_allclose(b.pdf(x), np.exp(b.logpdf(x)))

    def test_cdf(self):
        # regression test for gh-4030: Implementation of
        # scipy.stats.betaprime.cdf()
        x = stats.betaprime.cdf(0, 0.2, 0.3)
        assert_equal(x, 0.0)

        alpha, beta = 267, 1472
        x = np.array([0.2, 0.5, 0.6])
        cdfs = stats.betaprime.cdf(x, alpha, beta)
        assert_(np.isfinite(cdfs).all())

        # check the new cdf implementation vs generic one:
        gen_cdf = stats.rv_continuous._cdf_single
        cdfs_g = [gen_cdf(stats.betaprime, val, alpha, beta) for val in x]
        assert_allclose(cdfs, cdfs_g, atol=0, rtol=2e-12)


class TestGamma(object):
    def test_pdf(self):
        # a few test cases to compare with R
        pdf = stats.gamma.pdf(90, 394, scale=1./5)
        assert_almost_equal(pdf, 0.002312341)

        pdf = stats.gamma.pdf(3, 10, scale=1./5)
        assert_almost_equal(pdf, 0.1620358)

    def test_logpdf(self):
        # Regression test for Ticket #1326: cornercase avoid nan with 0*log(0)
        # situation
        logpdf = stats.gamma.logpdf(0, 1)
        assert_almost_equal(logpdf, 0)

    def test_fit_bad_keyword_args(self):
        x = [0.1, 0.5, 0.6]
        assert_raises(TypeError, stats.gamma.fit, x, floc=0, plate="shrimp")


class TestChi2(object):
    # regression tests after precision improvements, ticket:1041, not verified
    def test_precision(self):
        assert_almost_equal(stats.chi2.pdf(1000, 1000), 8.919133934753128e-003,
                            decimal=14)
        assert_almost_equal(stats.chi2.pdf(100, 100), 0.028162503162596778,
                            decimal=14)

    def test_ppf(self):
        # Expected values computed with mpmath.
        df = 4.8
        x = stats.chi2.ppf(2e-47, df)
        assert_allclose(x, 1.098472479575179840604902808e-19, rtol=1e-10)
        x = stats.chi2.ppf(0.5, df)
        assert_allclose(x, 4.15231407598589358660093156, rtol=1e-10)

        df = 13
        x = stats.chi2.ppf(2e-77, df)
        assert_allclose(x, 1.0106330688195199050507943e-11, rtol=1e-10)
        x = stats.chi2.ppf(0.1, df)
        assert_allclose(x, 7.041504580095461859307179763, rtol=1e-10)


class TestGumbelL(object):
    # gh-6228
    def test_cdf_ppf(self):
        x = np.linspace(-100, -4)
        y = stats.gumbel_l.cdf(x)
        xx = stats.gumbel_l.ppf(y)
        assert_allclose(x, xx)

    def test_logcdf_logsf(self):
        x = np.linspace(-100, -4)
        y = stats.gumbel_l.logcdf(x)
        z = stats.gumbel_l.logsf(x)
        u = np.exp(y)
        v = -special.expm1(z)
        assert_allclose(u, v)

    def test_sf_isf(self):
        x = np.linspace(-20, 5)
        y = stats.gumbel_l.sf(x)
        xx = stats.gumbel_l.isf(y)
        assert_allclose(x, xx)

class TestLevyStable(object):

    def test_fit(self):
        # construct data to have percentiles that match
        # example in McCulloch 1986.
        x = [-.05413,-.05413,
               0.,0.,0.,0.,
               .00533,.00533,.00533,.00533,.00533,
               .03354,.03354,.03354,.03354,.03354,
               .05309,.05309,.05309,.05309,.05309]
        alpha1, beta1, loc1, scale1 = stats.levy_stable._fitstart(x)
        assert_allclose(alpha1, 1.48, rtol=0, atol=0.01)
        assert_almost_equal(beta1, -.22, 2)
        assert_almost_equal(scale1, 0.01717, 4)
        assert_almost_equal(loc1, 0.00233, 2)  # to 2 dps due to rounding error in McCulloch86

        # cover alpha=2 scenario
        x2 = x + [.05309,.05309,.05309,.05309,.05309]
        alpha2, beta2, loc2, scale2 = stats.levy_stable._fitstart(x2)
        assert_equal(alpha2, 2)
        assert_equal(beta2, -1)
        assert_almost_equal(scale2, .02503, 4)
        assert_almost_equal(loc2, .03354, 4)

    @pytest.mark.slow
    def test_pdf_nolan_samples(self):
        """ Test pdf values against Nolan's stablec.exe output
            see - http://fs2.american.edu/jpnolan/www/stable/stable.html

            There's a known limitation of Nolan's executable for alpha < 0.2.

            Repeat following with beta = -1, -.5, 0, .5 and 1
                stablec.exe <<
                1 # pdf
                1 # Nolan S equivalent to S0 in scipy
                .25,2,.25 # alpha
                -1,-1,0 # beta
                -10,10,1 # x
                1,0 # gamma, delta
                2 # output file
        """
        data = np.load(os.path.abspath(os.path.join(os.path.dirname(__file__),
                                                 'data/stable-pdf-sample-data.npy')))

        data = np.core.records.fromarrays(data.T, names='x,p,alpha,beta')

        # support numpy 1.8.2 for travis
        npisin = np.isin if hasattr(np, "isin") else np.in1d

        tests = [
            # best selects
            ['best', None, 8, None],

            # quadrature is accurate for most alpha except 0.25; perhaps limitation of Nolan stablec?
            # we reduce size of x to speed up computation as numerical integration slow.
            ['quadrature', None, 8, lambda r: (r['alpha'] > 0.25) & (npisin(r['x'], [-10,-5,0,5,10]))],

            # zolatarev is accurate except at alpha==1, beta != 0
            ['zolotarev', None, 8, lambda r: r['alpha'] != 1],
            ['zolotarev', None, 8, lambda r: (r['alpha'] == 1) & (r['beta'] == 0)],
            ['zolotarev', None, 1, lambda r: (r['alpha'] == 1) & (r['beta'] != 0)],

            # fft accuracy reduces as alpha decreases, fails at low values of alpha and x=0
            ['fft', 0, 4, lambda r: r['alpha'] > 1],
            ['fft', 0, 3, lambda r: (r['alpha'] < 1) & (r['alpha'] > 0.25)],
            ['fft', 0, 1, lambda r: (r['alpha'] == 0.25) & (r['x'] != 0)],  # not useful here
        ]
        for ix, (default_method, fft_min_points, decimal_places, filter_func) in enumerate(tests):
            stats.levy_stable.pdf_default_method = default_method
            stats.levy_stable.pdf_fft_min_points_threshold = fft_min_points
            subdata = data[filter_func(data)] if filter_func is not None else data
            with suppress_warnings() as sup:
                sup.record(RuntimeWarning, "Density calculation unstable for alpha=1 and beta!=0.*")
                sup.record(RuntimeWarning, "Density calculations experimental for FFT method.*")
                p = stats.levy_stable.pdf(subdata['x'], subdata['alpha'], subdata['beta'], scale=1, loc=0)
                subdata2 = rec_append_fields(subdata, 'calc', p)
                failures = subdata2[(np.abs(p-subdata['p']) >= 1.5*10.**(-decimal_places)) | np.isnan(p)]
                assert_almost_equal(p, subdata['p'], decimal_places, "pdf test %s failed with method '%s'\n%s" % (ix, default_method, failures), verbose=False)

    @pytest.mark.slow
    def test_cdf_nolan_samples(self):
        """ Test cdf values against Nolan's stablec.exe output
            see - http://fs2.american.edu/jpnolan/www/stable/stable.html

            There's a known limitation of Nolan's executable for alpha < 0.2.

            Repeat following with beta = -1, -.5, 0, .5 and 1
                stablec.exe <<
                2 # cdf
                1 # Nolan S equivalent to S0 in scipy
                .25,2,.25 # alpha
                -1,-1,0 # beta
                -10,10,1 # x
                1,0 # gamma, delta
                2 # output file
        """
        data = np.load(os.path.abspath(os.path.join(os.path.dirname(__file__),
                                                 'data/stable-cdf-sample-data.npy')))

        data = np.core.records.fromarrays(data.T, names='x,p,alpha,beta')

        tests = [
            # zolatarev is accurate for all values
            ['zolotarev', None, 8, None],

            # fft accuracy poor, very poor alpha < 1
            ['fft', 0, 2, lambda r: r['alpha'] > 1],
        ]
        for ix, (default_method, fft_min_points, decimal_places, filter_func) in enumerate(tests):
            stats.levy_stable.pdf_default_method = default_method
            stats.levy_stable.pdf_fft_min_points_threshold = fft_min_points
            subdata = data[filter_func(data)] if filter_func is not None else data
            with suppress_warnings() as sup:
                sup.record(RuntimeWarning, 'FFT method is considered ' +
                           'experimental for cumulative distribution ' +
                           'function evaluations.*')
                p = stats.levy_stable.cdf(subdata['x'], subdata['alpha'], subdata['beta'], scale=1, loc=0)
                subdata2 = rec_append_fields(subdata, 'calc', p)
                failures = subdata2[(np.abs(p-subdata['p']) >= 1.5*10.**(-decimal_places)) | np.isnan(p)]
                assert_almost_equal(p, subdata['p'], decimal_places, "cdf test %s failed with method '%s'\n%s" % (ix, default_method, failures), verbose=False)

    def test_pdf_alpha_equals_one_beta_non_zero(self):
        """ sample points extracted from Tables and Graphs of Stable Probability
            Density Functions - Donald R Holt - 1973 - p 187.
        """
        xs = np.array([0, 0, 0, 0,
                       1, 1, 1, 1,
                       2, 2, 2, 2,
                       3, 3, 3, 3,
                       4, 4, 4, 4])
        density = np.array([.3183, .3096, .2925, .2622,
                            .1591, .1587, .1599, .1635,
                            .0637, .0729, .0812, .0955,
                            .0318, .0390, .0458, .0586,
                            .0187, .0236, .0285, .0384])
        betas = np.array([0, .25, .5, 1,
                          0, .25, .5, 1,
                          0, .25, .5, 1,
                          0, .25, .5, 1,
                          0, .25, .5, 1])

        tests = [
            ['quadrature', None, 4],
            #['fft', 0, 4],
            ['zolotarev', None, 1],
        ]

        with np.errstate(all='ignore'), suppress_warnings() as sup:
            sup.filter(category=RuntimeWarning, message="Density calculation unstable.*")
            for default_method, fft_min_points, decimal_places in tests:
                stats.levy_stable.pdf_default_method = default_method
                stats.levy_stable.pdf_fft_min_points_threshold = fft_min_points
                #stats.levy_stable.fft_grid_spacing = 0.0001
                pdf = stats.levy_stable.pdf(xs, 1, betas, scale=1, loc=0)
                assert_almost_equal(pdf, density, decimal_places, default_method)

    def test_stats(self):
        param_sets = [
            [(1.48,-.22, 0, 1), (0,np.inf,np.NaN,np.NaN)],
            [(2,.9, 10, 1.5), (10,4.5,0,0)]
        ]
        for args, exp_stats in param_sets:
            calc_stats = stats.levy_stable.stats(args[0], args[1], loc=args[2], scale=args[3], moments='mvsk')
            assert_almost_equal(calc_stats, exp_stats)

class TestArrayArgument(object):  # test for ticket:992
    def setup_method(self):
        np.random.seed(1234)

    def test_noexception(self):
        rvs = stats.norm.rvs(loc=(np.arange(5)), scale=np.ones(5),
                             size=(10, 5))
        assert_equal(rvs.shape, (10, 5))


class TestDocstring(object):
    def test_docstrings(self):
        # See ticket #761
        if stats.rayleigh.__doc__ is not None:
            assert_("rayleigh" in stats.rayleigh.__doc__.lower())
        if stats.bernoulli.__doc__ is not None:
            assert_("bernoulli" in stats.bernoulli.__doc__.lower())

    def test_no_name_arg(self):
        # If name is not given, construction shouldn't fail.  See #1508.
        stats.rv_continuous()
        stats.rv_discrete()


class TestEntropy(object):
    def test_entropy_positive(self):
        # See ticket #497
        pk = [0.5, 0.2, 0.3]
        qk = [0.1, 0.25, 0.65]
        eself = stats.entropy(pk, pk)
        edouble = stats.entropy(pk, qk)
        assert_(0.0 == eself)
        assert_(edouble >= 0.0)

    def test_entropy_base(self):
        pk = np.ones(16, float)
        S = stats.entropy(pk, base=2.)
        assert_(abs(S - 4.) < 1.e-5)

        qk = np.ones(16, float)
        qk[:8] = 2.
        S = stats.entropy(pk, qk)
        S2 = stats.entropy(pk, qk, base=2.)
        assert_(abs(S/S2 - np.log(2.)) < 1.e-5)

    def test_entropy_zero(self):
        # Test for PR-479
        assert_almost_equal(stats.entropy([0, 1, 2]), 0.63651416829481278,
                            decimal=12)

    def test_entropy_2d(self):
        pk = [[0.1, 0.2], [0.6, 0.3], [0.3, 0.5]]
        qk = [[0.2, 0.1], [0.3, 0.6], [0.5, 0.3]]
        assert_array_almost_equal(stats.entropy(pk, qk),
                                  [0.1933259, 0.18609809])

    def test_entropy_2d_zero(self):
        pk = [[0.1, 0.2], [0.6, 0.3], [0.3, 0.5]]
        qk = [[0.0, 0.1], [0.3, 0.6], [0.5, 0.3]]
        assert_array_almost_equal(stats.entropy(pk, qk),
                                  [np.inf, 0.18609809])

        pk[0][0] = 0.0
        assert_array_almost_equal(stats.entropy(pk, qk),
                                  [0.17403988, 0.18609809])

    def test_entropy_base_2d_nondefault_axis(self):
        pk = [[0.1, 0.2], [0.6, 0.3], [0.3, 0.5]]
        assert_array_almost_equal(stats.entropy(pk, axis=1),
                                  [0.63651417, 0.63651417, 0.66156324])

    def test_entropy_2d_nondefault_axis(self):
        pk = [[0.1, 0.2], [0.6, 0.3], [0.3, 0.5]]
        qk = [[0.2, 0.1], [0.3, 0.6], [0.5, 0.3]]
        assert_array_almost_equal(stats.entropy(pk, qk, axis=1),
                                  [0.231049, 0.231049, 0.127706])

    def test_entropy_raises_value_error(self):
        pk = [[0.1, 0.2], [0.6, 0.3], [0.3, 0.5]]
        qk = [[0.1, 0.2], [0.6, 0.3]]
        assert_raises(ValueError, stats.entropy, pk, qk)

    def test_base_entropy_with_axis_0_is_equal_to_default(self):
        pk = [[0.1, 0.2], [0.6, 0.3], [0.3, 0.5]]
        assert_array_almost_equal(stats.entropy(pk, axis=0),
                                  stats.entropy(pk))

    def test_entropy_with_axis_0_is_equal_to_default(self):
        pk = [[0.1, 0.2], [0.6, 0.3], [0.3, 0.5]]
        qk = [[0.2, 0.1], [0.3, 0.6], [0.5, 0.3]]
        assert_array_almost_equal(stats.entropy(pk, qk, axis=0),
                                  stats.entropy(pk, qk))

    def test_base_entropy_transposed(self):
        pk = np.array([[0.1, 0.2], [0.6, 0.3], [0.3, 0.5]])
        assert_array_almost_equal(stats.entropy(pk.T).T,
                                  stats.entropy(pk, axis=1))

    def test_entropy_transposed(self):
        pk = np.array([[0.1, 0.2], [0.6, 0.3], [0.3, 0.5]])
        qk = np.array([[0.2, 0.1], [0.3, 0.6], [0.5, 0.3]])
        assert_array_almost_equal(stats.entropy(pk.T, qk.T).T,
                                  stats.entropy(pk, qk, axis=1))


def TestArgsreduce():
    a = array([1, 3, 2, 1, 2, 3, 3])
    b, c = argsreduce(a > 1, a, 2)

    assert_array_equal(b, [3, 2, 2, 3, 3])
    assert_array_equal(c, [2, 2, 2, 2, 2])

    b, c = argsreduce(2 > 1, a, 2)
    assert_array_equal(b, a[0])
    assert_array_equal(c, [2])

    b, c = argsreduce(a > 0, a, 2)
    assert_array_equal(b, a)
    assert_array_equal(c, [2] * numpy.size(a))


class TestFitMethod(object):
    skip = ['ncf']

    def setup_method(self):
        np.random.seed(1234)

    def test_fix_fit_2args_lognorm(self):
        # Regression test for #1551.
        np.random.seed(12345)
        with np.errstate(all='ignore'):
            x = stats.lognorm.rvs(0.25, 0., 20.0, size=20)
            expected_shape = np.sqrt(((np.log(x) - np.log(20))**2).mean())
            assert_allclose(np.array(stats.lognorm.fit(x, floc=0, fscale=20)),
                            [expected_shape, 0, 20], atol=1e-8)

    def test_fix_fit_norm(self):
        x = np.arange(1, 6)

        loc, scale = stats.norm.fit(x)
        assert_almost_equal(loc, 3)
        assert_almost_equal(scale, np.sqrt(2))

        loc, scale = stats.norm.fit(x, floc=2)
        assert_equal(loc, 2)
        assert_equal(scale, np.sqrt(3))

        loc, scale = stats.norm.fit(x, fscale=2)
        assert_almost_equal(loc, 3)
        assert_equal(scale, 2)

    def test_fix_fit_gamma(self):
        x = np.arange(1, 6)
        meanlog = np.log(x).mean()

        # A basic test of gamma.fit with floc=0.
        floc = 0
        a, loc, scale = stats.gamma.fit(x, floc=floc)
        s = np.log(x.mean()) - meanlog
        assert_almost_equal(np.log(a) - special.digamma(a), s, decimal=5)
        assert_equal(loc, floc)
        assert_almost_equal(scale, x.mean()/a, decimal=8)

        # Regression tests for gh-2514.
        # The problem was that if `floc=0` was given, any other fixed
        # parameters were ignored.
        f0 = 1
        floc = 0
        a, loc, scale = stats.gamma.fit(x, f0=f0, floc=floc)
        assert_equal(a, f0)
        assert_equal(loc, floc)
        assert_almost_equal(scale, x.mean()/a, decimal=8)

        f0 = 2
        floc = 0
        a, loc, scale = stats.gamma.fit(x, f0=f0, floc=floc)
        assert_equal(a, f0)
        assert_equal(loc, floc)
        assert_almost_equal(scale, x.mean()/a, decimal=8)

        # loc and scale fixed.
        floc = 0
        fscale = 2
        a, loc, scale = stats.gamma.fit(x, floc=floc, fscale=fscale)
        assert_equal(loc, floc)
        assert_equal(scale, fscale)
        c = meanlog - np.log(fscale)
        assert_almost_equal(special.digamma(a), c)

    def test_fix_fit_beta(self):
        # Test beta.fit when both floc and fscale are given.

        def mlefunc(a, b, x):
            # Zeros of this function are critical points of
            # the maximum likelihood function.
            n = len(x)
            s1 = np.log(x).sum()
            s2 = np.log(1-x).sum()
            psiab = special.psi(a + b)
            func = [s1 - n * (-psiab + special.psi(a)),
                    s2 - n * (-psiab + special.psi(b))]
            return func

        # Basic test with floc and fscale given.
        x = np.array([0.125, 0.25, 0.5])
        a, b, loc, scale = stats.beta.fit(x, floc=0, fscale=1)
        assert_equal(loc, 0)
        assert_equal(scale, 1)
        assert_allclose(mlefunc(a, b, x), [0, 0], atol=1e-6)

        # Basic test with f0, floc and fscale given.
        # This is also a regression test for gh-2514.
        x = np.array([0.125, 0.25, 0.5])
        a, b, loc, scale = stats.beta.fit(x, f0=2, floc=0, fscale=1)
        assert_equal(a, 2)
        assert_equal(loc, 0)
        assert_equal(scale, 1)
        da, db = mlefunc(a, b, x)
        assert_allclose(db, 0, atol=1e-5)

        # Same floc and fscale values as above, but reverse the data
        # and fix b (f1).
        x2 = 1 - x
        a2, b2, loc2, scale2 = stats.beta.fit(x2, f1=2, floc=0, fscale=1)
        assert_equal(b2, 2)
        assert_equal(loc2, 0)
        assert_equal(scale2, 1)
        da, db = mlefunc(a2, b2, x2)
        assert_allclose(da, 0, atol=1e-5)
        # a2 of this test should equal b from above.
        assert_almost_equal(a2, b)

        # Check for detection of data out of bounds when floc and fscale
        # are given.
        assert_raises(ValueError, stats.beta.fit, x, floc=0.5, fscale=1)
        y = np.array([0, .5, 1])
        assert_raises(ValueError, stats.beta.fit, y, floc=0, fscale=1)
        assert_raises(ValueError, stats.beta.fit, y, floc=0, fscale=1, f0=2)
        assert_raises(ValueError, stats.beta.fit, y, floc=0, fscale=1, f1=2)

        # Check that attempting to fix all the parameters raises a ValueError.
        assert_raises(ValueError, stats.beta.fit, y, f0=0, f1=1,
                      floc=2, fscale=3)

    def test_expon_fit(self):
        x = np.array([2, 2, 4, 4, 4, 4, 4, 8])

        loc, scale = stats.expon.fit(x)
        assert_equal(loc, 2)    # x.min()
        assert_equal(scale, 2)  # x.mean() - x.min()

        loc, scale = stats.expon.fit(x, fscale=3)
        assert_equal(loc, 2)    # x.min()
        assert_equal(scale, 3)  # fscale

        loc, scale = stats.expon.fit(x, floc=0)
        assert_equal(loc, 0)    # floc
        assert_equal(scale, 4)  # x.mean() - loc

    def test_lognorm_fit(self):
        x = np.array([1.5, 3, 10, 15, 23, 59])
        lnxm1 = np.log(x - 1)

        shape, loc, scale = stats.lognorm.fit(x, floc=1)
        assert_allclose(shape, lnxm1.std(), rtol=1e-12)
        assert_equal(loc, 1)
        assert_allclose(scale, np.exp(lnxm1.mean()), rtol=1e-12)

        shape, loc, scale = stats.lognorm.fit(x, floc=1, fscale=6)
        assert_allclose(shape, np.sqrt(((lnxm1 - np.log(6))**2).mean()),
                        rtol=1e-12)
        assert_equal(loc, 1)
        assert_equal(scale, 6)

        shape, loc, scale = stats.lognorm.fit(x, floc=1, fix_s=0.75)
        assert_equal(shape, 0.75)
        assert_equal(loc, 1)
        assert_allclose(scale, np.exp(lnxm1.mean()), rtol=1e-12)

    def test_uniform_fit(self):
        x = np.array([1.0, 1.1, 1.2, 9.0])

        loc, scale = stats.uniform.fit(x)
        assert_equal(loc, x.min())
        assert_equal(scale, x.ptp())

        loc, scale = stats.uniform.fit(x, floc=0)
        assert_equal(loc, 0)
        assert_equal(scale, x.max())

        loc, scale = stats.uniform.fit(x, fscale=10)
        assert_equal(loc, 0)
        assert_equal(scale, 10)

        assert_raises(ValueError, stats.uniform.fit, x, floc=2.0)
        assert_raises(ValueError, stats.uniform.fit, x, fscale=5.0)

    def test_fshapes(self):
        # take a beta distribution, with shapes='a, b', and make sure that
        # fa is equivalent to f0, and fb is equivalent to f1
        a, b = 3., 4.
        x = stats.beta.rvs(a, b, size=100, random_state=1234)
        res_1 = stats.beta.fit(x, f0=3.)
        res_2 = stats.beta.fit(x, fa=3.)
        assert_allclose(res_1, res_2, atol=1e-12, rtol=1e-12)

        res_2 = stats.beta.fit(x, fix_a=3.)
        assert_allclose(res_1, res_2, atol=1e-12, rtol=1e-12)

        res_3 = stats.beta.fit(x, f1=4.)
        res_4 = stats.beta.fit(x, fb=4.)
        assert_allclose(res_3, res_4, atol=1e-12, rtol=1e-12)

        res_4 = stats.beta.fit(x, fix_b=4.)
        assert_allclose(res_3, res_4, atol=1e-12, rtol=1e-12)

        # cannot specify both positional and named args at the same time
        assert_raises(ValueError, stats.beta.fit, x, fa=1, f0=2)

        # check that attempting to fix all parameters raises a ValueError
        assert_raises(ValueError, stats.beta.fit, x, fa=0, f1=1,
                      floc=2, fscale=3)

        # check that specifying floc, fscale and fshapes works for
        # beta and gamma which override the generic fit method
        res_5 = stats.beta.fit(x, fa=3., floc=0, fscale=1)
        aa, bb, ll, ss = res_5
        assert_equal([aa, ll, ss], [3., 0, 1])

        # gamma distribution
        a = 3.
        data = stats.gamma.rvs(a, size=100)
        aa, ll, ss = stats.gamma.fit(data, fa=a)
        assert_equal(aa, a)

    def test_extra_params(self):
        # unknown parameters should raise rather than be silently ignored
        dist = stats.exponnorm
        data = dist.rvs(K=2, size=100)
        dct = dict(enikibeniki=-101)
        assert_raises(TypeError, dist.fit, data, **dct)


class TestFrozen(object):
    def setup_method(self):
        np.random.seed(1234)

    # Test that a frozen distribution gives the same results as the original
    # object.
    #
    # Only tested for the normal distribution (with loc and scale specified)
    # and for the gamma distribution (with a shape parameter specified).
    def test_norm(self):
        dist = stats.norm
        frozen = stats.norm(loc=10.0, scale=3.0)

        result_f = frozen.pdf(20.0)
        result = dist.pdf(20.0, loc=10.0, scale=3.0)
        assert_equal(result_f, result)

        result_f = frozen.cdf(20.0)
        result = dist.cdf(20.0, loc=10.0, scale=3.0)
        assert_equal(result_f, result)

        result_f = frozen.ppf(0.25)
        result = dist.ppf(0.25, loc=10.0, scale=3.0)
        assert_equal(result_f, result)

        result_f = frozen.isf(0.25)
        result = dist.isf(0.25, loc=10.0, scale=3.0)
        assert_equal(result_f, result)

        result_f = frozen.sf(10.0)
        result = dist.sf(10.0, loc=10.0, scale=3.0)
        assert_equal(result_f, result)

        result_f = frozen.median()
        result = dist.median(loc=10.0, scale=3.0)
        assert_equal(result_f, result)

        result_f = frozen.mean()
        result = dist.mean(loc=10.0, scale=3.0)
        assert_equal(result_f, result)

        result_f = frozen.var()
        result = dist.var(loc=10.0, scale=3.0)
        assert_equal(result_f, result)

        result_f = frozen.std()
        result = dist.std(loc=10.0, scale=3.0)
        assert_equal(result_f, result)

        result_f = frozen.entropy()
        result = dist.entropy(loc=10.0, scale=3.0)
        assert_equal(result_f, result)

        result_f = frozen.moment(2)
        result = dist.moment(2, loc=10.0, scale=3.0)
        assert_equal(result_f, result)

        assert_equal(frozen.a, dist.a)
        assert_equal(frozen.b, dist.b)

    def test_gamma(self):
        a = 2.0
        dist = stats.gamma
        frozen = stats.gamma(a)

        result_f = frozen.pdf(20.0)
        result = dist.pdf(20.0, a)
        assert_equal(result_f, result)

        result_f = frozen.cdf(20.0)
        result = dist.cdf(20.0, a)
        assert_equal(result_f, result)

        result_f = frozen.ppf(0.25)
        result = dist.ppf(0.25, a)
        assert_equal(result_f, result)

        result_f = frozen.isf(0.25)
        result = dist.isf(0.25, a)
        assert_equal(result_f, result)

        result_f = frozen.sf(10.0)
        result = dist.sf(10.0, a)
        assert_equal(result_f, result)

        result_f = frozen.median()
        result = dist.median(a)
        assert_equal(result_f, result)

        result_f = frozen.mean()
        result = dist.mean(a)
        assert_equal(result_f, result)

        result_f = frozen.var()
        result = dist.var(a)
        assert_equal(result_f, result)

        result_f = frozen.std()
        result = dist.std(a)
        assert_equal(result_f, result)

        result_f = frozen.entropy()
        result = dist.entropy(a)
        assert_equal(result_f, result)

        result_f = frozen.moment(2)
        result = dist.moment(2, a)
        assert_equal(result_f, result)

        assert_equal(frozen.a, frozen.dist.a)
        assert_equal(frozen.b, frozen.dist.b)

    def test_regression_ticket_1293(self):
        # Create a frozen distribution.
        frozen = stats.lognorm(1)
        # Call one of its methods that does not take any keyword arguments.
        m1 = frozen.moment(2)
        # Now call a method that takes a keyword argument.
        frozen.stats(moments='mvsk')
        # Call moment(2) again.
        # After calling stats(), the following was raising an exception.
        # So this test passes if the following does not raise an exception.
        m2 = frozen.moment(2)
        # The following should also be true, of course.  But it is not
        # the focus of this test.
        assert_equal(m1, m2)

    def test_ab(self):
        # test that the support of a frozen distribution
        # (i) remains frozen even if it changes for the original one
        # (ii) is actually correct if the shape parameters are such that
        #      the values of [a, b] are not the default [0, inf]
        # take a genpareto as an example where the support
        # depends on the value of the shape parameter:
        # for c > 0: a, b = 0, inf
        # for c < 0: a, b = 0, -1/c

        c = -0.1
        rv = stats.genpareto(c=c)
        a, b = rv.dist._get_support(c)
        assert_equal([a, b], [0., 10.])

        c = 0.1
        stats.genpareto.pdf(0, c=c)
        assert_equal(rv.dist._get_support(c), [0, np.inf])

        c = -0.1
        rv = stats.genpareto(c=c)
        a, b = rv.dist._get_support(c)
        assert_equal([a, b], [0., 10.])

        c = 0.1
        stats.genpareto.pdf(0, c)  # this should NOT change genpareto.b
        assert_equal((rv.dist.a, rv.dist.b), stats.genpareto._get_support(c))

        rv1 = stats.genpareto(c=0.1)
        assert_(rv1.dist is not rv.dist)

        # c >= 0: a, b = [0, inf]
        for c in [1., 0.]:
            c = np.asarray(c)
            rv = stats.genpareto(c=c)
            a, b = rv.a, rv.b
            assert_equal(a, 0.)
            assert_(np.isposinf(b))

            # c < 0: a=0, b=1/|c|
            c = np.asarray(-2.)
            a, b = stats.genpareto._get_support(c)
            assert_allclose([a, b], [0., 0.5])

    def test_rv_frozen_in_namespace(self):
        # Regression test for gh-3522
        assert_(hasattr(stats.distributions, 'rv_frozen'))

    def test_random_state(self):
        # only check that the random_state attribute exists,
        frozen = stats.norm()
        assert_(hasattr(frozen, 'random_state'))

        # ... that it can be set,
        frozen.random_state = 42
        assert_equal(frozen.random_state.get_state(),
                     np.random.RandomState(42).get_state())

        # ... and that .rvs method accepts it as an argument
        rndm = np.random.RandomState(1234)
        frozen.rvs(size=8, random_state=rndm)

    def test_pickling(self):
        # test that a frozen instance pickles and unpickles
        # (this method is a clone of common_tests.check_pickling)
        beta = stats.beta(2.3098496451481823, 0.62687954300963677)
        poiss = stats.poisson(3.)
        sample = stats.rv_discrete(values=([0, 1, 2, 3],
                                           [0.1, 0.2, 0.3, 0.4]))

        for distfn in [beta, poiss, sample]:
            distfn.random_state = 1234
            distfn.rvs(size=8)
            s = pickle.dumps(distfn)
            r0 = distfn.rvs(size=8)

            unpickled = pickle.loads(s)
            r1 = unpickled.rvs(size=8)
            assert_equal(r0, r1)

            # also smoke test some methods
            medians = [distfn.ppf(0.5), unpickled.ppf(0.5)]
            assert_equal(medians[0], medians[1])
            assert_equal(distfn.cdf(medians[0]),
                         unpickled.cdf(medians[1]))

    def test_expect(self):
        # smoke test the expect method of the frozen distribution
        # only take a gamma w/loc and scale and poisson with loc specified
        def func(x):
            return x

        gm = stats.gamma(a=2, loc=3, scale=4)
        gm_val = gm.expect(func, lb=1, ub=2, conditional=True)
        gamma_val = stats.gamma.expect(func, args=(2,), loc=3, scale=4,
                                       lb=1, ub=2, conditional=True)
        assert_allclose(gm_val, gamma_val)

        p = stats.poisson(3, loc=4)
        p_val = p.expect(func)
        poisson_val = stats.poisson.expect(func, args=(3,), loc=4)
        assert_allclose(p_val, poisson_val)


class TestExpect(object):
    # Test for expect method.
    #
    # Uses normal distribution and beta distribution for finite bounds, and
    # hypergeom for discrete distribution with finite support
    def test_norm(self):
        v = stats.norm.expect(lambda x: (x-5)*(x-5), loc=5, scale=2)
        assert_almost_equal(v, 4, decimal=14)

        m = stats.norm.expect(lambda x: (x), loc=5, scale=2)
        assert_almost_equal(m, 5, decimal=14)

        lb = stats.norm.ppf(0.05, loc=5, scale=2)
        ub = stats.norm.ppf(0.95, loc=5, scale=2)
        prob90 = stats.norm.expect(lambda x: 1, loc=5, scale=2, lb=lb, ub=ub)
        assert_almost_equal(prob90, 0.9, decimal=14)

        prob90c = stats.norm.expect(lambda x: 1, loc=5, scale=2, lb=lb, ub=ub,
                                    conditional=True)
        assert_almost_equal(prob90c, 1., decimal=14)

    def test_beta(self):
        # case with finite support interval
        v = stats.beta.expect(lambda x: (x-19/3.)*(x-19/3.), args=(10, 5),
                              loc=5, scale=2)
        assert_almost_equal(v, 1./18., decimal=13)

        m = stats.beta.expect(lambda x: x, args=(10, 5), loc=5., scale=2.)
        assert_almost_equal(m, 19/3., decimal=13)

        ub = stats.beta.ppf(0.95, 10, 10, loc=5, scale=2)
        lb = stats.beta.ppf(0.05, 10, 10, loc=5, scale=2)
        prob90 = stats.beta.expect(lambda x: 1., args=(10, 10), loc=5.,
                                   scale=2., lb=lb, ub=ub, conditional=False)
        assert_almost_equal(prob90, 0.9, decimal=13)

        prob90c = stats.beta.expect(lambda x: 1, args=(10, 10), loc=5,
                                    scale=2, lb=lb, ub=ub, conditional=True)
        assert_almost_equal(prob90c, 1., decimal=13)

    def test_hypergeom(self):
        # test case with finite bounds

        # without specifying bounds
        m_true, v_true = stats.hypergeom.stats(20, 10, 8, loc=5.)
        m = stats.hypergeom.expect(lambda x: x, args=(20, 10, 8), loc=5.)
        assert_almost_equal(m, m_true, decimal=13)

        v = stats.hypergeom.expect(lambda x: (x-9.)**2, args=(20, 10, 8),
                                   loc=5.)
        assert_almost_equal(v, v_true, decimal=14)

        # with bounds, bounds equal to shifted support
        v_bounds = stats.hypergeom.expect(lambda x: (x-9.)**2,
                                          args=(20, 10, 8),
                                          loc=5., lb=5, ub=13)
        assert_almost_equal(v_bounds, v_true, decimal=14)

        # drop boundary points
        prob_true = 1-stats.hypergeom.pmf([5, 13], 20, 10, 8, loc=5).sum()
        prob_bounds = stats.hypergeom.expect(lambda x: 1, args=(20, 10, 8),
                                             loc=5., lb=6, ub=12)
        assert_almost_equal(prob_bounds, prob_true, decimal=13)

        # conditional
        prob_bc = stats.hypergeom.expect(lambda x: 1, args=(20, 10, 8), loc=5.,
                                         lb=6, ub=12, conditional=True)
        assert_almost_equal(prob_bc, 1, decimal=14)

        # check simple integral
        prob_b = stats.hypergeom.expect(lambda x: 1, args=(20, 10, 8),
                                        lb=0, ub=8)
        assert_almost_equal(prob_b, 1, decimal=13)

    def test_poisson(self):
        # poisson, use lower bound only
        prob_bounds = stats.poisson.expect(lambda x: 1, args=(2,), lb=3,
                                           conditional=False)
        prob_b_true = 1-stats.poisson.cdf(2, 2)
        assert_almost_equal(prob_bounds, prob_b_true, decimal=14)

        prob_lb = stats.poisson.expect(lambda x: 1, args=(2,), lb=2,
                                       conditional=True)
        assert_almost_equal(prob_lb, 1, decimal=14)

    def test_genhalflogistic(self):
        # genhalflogistic, changes upper bound of support in _argcheck
        # regression test for gh-2622
        halflog = stats.genhalflogistic
        # check consistency when calling expect twice with the same input
        res1 = halflog.expect(args=(1.5,))
        halflog.expect(args=(0.5,))
        res2 = halflog.expect(args=(1.5,))
        assert_almost_equal(res1, res2, decimal=14)

    def test_rice_overflow(self):
        # rice.pdf(999, 0.74) was inf since special.i0 silentyly overflows
        # check that using i0e fixes it
        assert_(np.isfinite(stats.rice.pdf(999, 0.74)))

        assert_(np.isfinite(stats.rice.expect(lambda x: 1, args=(0.74,))))
        assert_(np.isfinite(stats.rice.expect(lambda x: 2, args=(0.74,))))
        assert_(np.isfinite(stats.rice.expect(lambda x: 3, args=(0.74,))))

    def test_logser(self):
        # test a discrete distribution with infinite support and loc
        p, loc = 0.3, 3
        res_0 = stats.logser.expect(lambda k: k, args=(p,))
        # check against the correct answer (sum of a geom series)
        assert_allclose(res_0,
                        p / (p - 1.) / np.log(1. - p), atol=1e-15)

        # now check it with `loc`
        res_l = stats.logser.expect(lambda k: k, args=(p,), loc=loc)
        assert_allclose(res_l, res_0 + loc, atol=1e-15)

    def test_skellam(self):
        # Use a discrete distribution w/ bi-infinite support. Compute two first
        # moments and compare to known values (cf skellam.stats)
        p1, p2 = 18, 22
        m1 = stats.skellam.expect(lambda x: x, args=(p1, p2))
        m2 = stats.skellam.expect(lambda x: x**2, args=(p1, p2))
        assert_allclose(m1, p1 - p2, atol=1e-12)
        assert_allclose(m2 - m1**2, p1 + p2, atol=1e-12)

    def test_randint(self):
        # Use a discrete distribution w/ parameter-dependent support, which
        # is larger than the default chunksize
        lo, hi = 0, 113
        res = stats.randint.expect(lambda x: x, (lo, hi))
        assert_allclose(res,
                        sum(_ for _ in range(lo, hi)) / (hi - lo), atol=1e-15)

    def test_zipf(self):
        # Test that there is no infinite loop even if the sum diverges
        assert_warns(RuntimeWarning, stats.zipf.expect,
                     lambda x: x**2, (2,))

    def test_discrete_kwds(self):
        # check that discrete expect accepts keywords to control the summation
        n0 = stats.poisson.expect(lambda x: 1, args=(2,))
        n1 = stats.poisson.expect(lambda x: 1, args=(2,),
                                  maxcount=1001, chunksize=32, tolerance=1e-8)
        assert_almost_equal(n0, n1, decimal=14)

    def test_moment(self):
        # test the .moment() method: compute a higher moment and compare to
        # a known value
        def poiss_moment5(mu):
            return mu**5 + 10*mu**4 + 25*mu**3 + 15*mu**2 + mu

        for mu in [5, 7]:
            m5 = stats.poisson.moment(5, mu)
            assert_allclose(m5, poiss_moment5(mu), rtol=1e-10)


class TestNct(object):
    def test_nc_parameter(self):
        # Parameter values c<=0 were not enabled (gh-2402).
        # For negative values c and for c=0 results of rv.cdf(0) below were nan
        rv = stats.nct(5, 0)
        assert_equal(rv.cdf(0), 0.5)
        rv = stats.nct(5, -1)
        assert_almost_equal(rv.cdf(0), 0.841344746069, decimal=10)

    def test_broadcasting(self):
        res = stats.nct.pdf(5, np.arange(4, 7)[:, None],
                            np.linspace(0.1, 1, 4))
        expected = array([[0.00321886, 0.00557466, 0.00918418, 0.01442997],
                          [0.00217142, 0.00395366, 0.00683888, 0.01126276],
                          [0.00153078, 0.00291093, 0.00525206, 0.00900815]])
        assert_allclose(res, expected, rtol=1e-5)

    def test_variance_gh_issue_2401(self):
        # Computation of the variance of a non-central t-distribution resulted
        # in a TypeError: ufunc 'isinf' not supported for the input types,
        # and the inputs could not be safely coerced to any supported types
        # according to the casting rule 'safe'
        rv = stats.nct(4, 0)
        assert_equal(rv.var(), 2.0)

    def test_nct_inf_moments(self):
        # n-th moment of nct only exists for df > n
        m, v, s, k = stats.nct.stats(df=1.9, nc=0.3, moments='mvsk')
        assert_(np.isfinite(m))
        assert_equal([v, s, k], [np.inf, np.nan, np.nan])

        m, v, s, k = stats.nct.stats(df=3.1, nc=0.3, moments='mvsk')
        assert_(np.isfinite([m, v, s]).all())
        assert_equal(k, np.nan)


class TestRice(object):
    def test_rice_zero_b(self):
        # rice distribution should work with b=0, cf gh-2164
        x = [0.2, 1., 5.]
        assert_(np.isfinite(stats.rice.pdf(x, b=0.)).all())
        assert_(np.isfinite(stats.rice.logpdf(x, b=0.)).all())
        assert_(np.isfinite(stats.rice.cdf(x, b=0.)).all())
        assert_(np.isfinite(stats.rice.logcdf(x, b=0.)).all())

        q = [0.1, 0.1, 0.5, 0.9]
        assert_(np.isfinite(stats.rice.ppf(q, b=0.)).all())

        mvsk = stats.rice.stats(0, moments='mvsk')
        assert_(np.isfinite(mvsk).all())

        # furthermore, pdf is continuous as b\to 0
        # rice.pdf(x, b\to 0) = x exp(-x^2/2) + O(b^2)
        # see e.g. Abramovich & Stegun 9.6.7 & 9.6.10
        b = 1e-8
        assert_allclose(stats.rice.pdf(x, 0), stats.rice.pdf(x, b),
                        atol=b, rtol=0)

    def test_rice_rvs(self):
        rvs = stats.rice.rvs
        assert_equal(rvs(b=3.).size, 1)
        assert_equal(rvs(b=3., size=(3, 5)).shape, (3, 5))


class TestErlang(object):
    def setup_method(self):
        np.random.seed(1234)

    def test_erlang_runtimewarning(self):
        # erlang should generate a RuntimeWarning if a non-integer
        # shape parameter is used.
        with warnings.catch_warnings():
            warnings.simplefilter("error", RuntimeWarning)

            # The non-integer shape parameter 1.3 should trigger a
            # RuntimeWarning
            assert_raises(RuntimeWarning,
                          stats.erlang.rvs, 1.3, loc=0, scale=1, size=4)

            # Calling the fit method with `f0` set to an integer should
            # *not* trigger a RuntimeWarning.  It should return the same
            # values as gamma.fit(...).
            data = [0.5, 1.0, 2.0, 4.0]
            result_erlang = stats.erlang.fit(data, f0=1)
            result_gamma = stats.gamma.fit(data, f0=1)
            assert_allclose(result_erlang, result_gamma, rtol=1e-3)

    def test_gh_pr_10949_argcheck(self):
        assert_equal(stats.erlang.pdf(0.5, a=[1, -1]), stats.gamma.pdf(0.5, a=[1, -1]))


class TestRayleigh(object):
    # gh-6227
    def test_logpdf(self):
        y = stats.rayleigh.logpdf(50)
        assert_allclose(y, -1246.0879769945718)

    def test_logsf(self):
        y = stats.rayleigh.logsf(50)
        assert_allclose(y, -1250)


class TestExponWeib(object):

    def test_pdf_logpdf(self):
        # Regression test for gh-3508.
        x = 0.1
        a = 1.0
        c = 100.0
        p = stats.exponweib.pdf(x, a, c)
        logp = stats.exponweib.logpdf(x, a, c)
        # Expected values were computed with mpmath.
        assert_allclose([p, logp],
                        [1.0000000000000054e-97, -223.35075402042244])

    def test_a_is_1(self):
        # For issue gh-3508.
        # Check that when a=1, the pdf and logpdf methods of exponweib are the
        # same as those of weibull_min.
        x = np.logspace(-4, -1, 4)
        a = 1
        c = 100

        p = stats.exponweib.pdf(x, a, c)
        expected = stats.weibull_min.pdf(x, c)
        assert_allclose(p, expected)

        logp = stats.exponweib.logpdf(x, a, c)
        expected = stats.weibull_min.logpdf(x, c)
        assert_allclose(logp, expected)

    def test_a_is_1_c_is_1(self):
        # When a = 1 and c = 1, the distribution is exponential.
        x = np.logspace(-8, 1, 10)
        a = 1
        c = 1

        p = stats.exponweib.pdf(x, a, c)
        expected = stats.expon.pdf(x)
        assert_allclose(p, expected)

        logp = stats.exponweib.logpdf(x, a, c)
        expected = stats.expon.logpdf(x)
        assert_allclose(logp, expected)


class TestWeibull(object):

    def test_logpdf(self):
        # gh-6217
        y = stats.weibull_min.logpdf(0, 1)
        assert_equal(y, 0)

    def test_with_maxima_distrib(self):
        # Tests for weibull_min and weibull_max.
        # The expected values were computed using the symbolic algebra
        # program 'maxima' with the package 'distrib', which has
        # 'pdf_weibull' and 'cdf_weibull'.  The mapping between the
        # scipy and maxima functions is as follows:
        # -----------------------------------------------------------------
        # scipy                              maxima
        # ---------------------------------  ------------------------------
        # weibull_min.pdf(x, a, scale=b)     pdf_weibull(x, a, b)
        # weibull_min.logpdf(x, a, scale=b)  log(pdf_weibull(x, a, b))
        # weibull_min.cdf(x, a, scale=b)     cdf_weibull(x, a, b)
        # weibull_min.logcdf(x, a, scale=b)  log(cdf_weibull(x, a, b))
        # weibull_min.sf(x, a, scale=b)      1 - cdf_weibull(x, a, b)
        # weibull_min.logsf(x, a, scale=b)   log(1 - cdf_weibull(x, a, b))
        #
        # weibull_max.pdf(x, a, scale=b)     pdf_weibull(-x, a, b)
        # weibull_max.logpdf(x, a, scale=b)  log(pdf_weibull(-x, a, b))
        # weibull_max.cdf(x, a, scale=b)     1 - cdf_weibull(-x, a, b)
        # weibull_max.logcdf(x, a, scale=b)  log(1 - cdf_weibull(-x, a, b))
        # weibull_max.sf(x, a, scale=b)      cdf_weibull(-x, a, b)
        # weibull_max.logsf(x, a, scale=b)   log(cdf_weibull(-x, a, b))
        # -----------------------------------------------------------------
        x = 1.5
        a = 2.0
        b = 3.0

        # weibull_min

        p = stats.weibull_min.pdf(x, a, scale=b)
        assert_allclose(p, np.exp(-0.25)/3)

        lp = stats.weibull_min.logpdf(x, a, scale=b)
        assert_allclose(lp, -0.25 - np.log(3))

        c = stats.weibull_min.cdf(x, a, scale=b)
        assert_allclose(c, -special.expm1(-0.25))

        lc = stats.weibull_min.logcdf(x, a, scale=b)
        assert_allclose(lc, np.log(-special.expm1(-0.25)))

        s = stats.weibull_min.sf(x, a, scale=b)
        assert_allclose(s, np.exp(-0.25))

        ls = stats.weibull_min.logsf(x, a, scale=b)
        assert_allclose(ls, -0.25)

        # Also test using a large value x, for which computing the survival
        # function using the CDF would result in 0.
        s = stats.weibull_min.sf(30, 2, scale=3)
        assert_allclose(s, np.exp(-100))

        ls = stats.weibull_min.logsf(30, 2, scale=3)
        assert_allclose(ls, -100)

        # weibull_max
        x = -1.5

        p = stats.weibull_max.pdf(x, a, scale=b)
        assert_allclose(p, np.exp(-0.25)/3)

        lp = stats.weibull_max.logpdf(x, a, scale=b)
        assert_allclose(lp, -0.25 - np.log(3))

        c = stats.weibull_max.cdf(x, a, scale=b)
        assert_allclose(c, np.exp(-0.25))

        lc = stats.weibull_max.logcdf(x, a, scale=b)
        assert_allclose(lc, -0.25)

        s = stats.weibull_max.sf(x, a, scale=b)
        assert_allclose(s, -special.expm1(-0.25))

        ls = stats.weibull_max.logsf(x, a, scale=b)
        assert_allclose(ls, np.log(-special.expm1(-0.25)))

        # Also test using a value of x close to 0, for which computing the
        # survival function using the CDF would result in 0.
        s = stats.weibull_max.sf(-1e-9, 2, scale=3)
        assert_allclose(s, -special.expm1(-1/9000000000000000000))

        ls = stats.weibull_max.logsf(-1e-9, 2, scale=3)
        assert_allclose(ls, np.log(-special.expm1(-1/9000000000000000000)))


class TestRdist(object):
    def test_rdist_cdf_gh1285(self):
        # check workaround in rdist._cdf for issue gh-1285.
        distfn = stats.rdist
        values = [0.001, 0.5, 0.999]
        assert_almost_equal(distfn.cdf(distfn.ppf(values, 541.0), 541.0),
                            values, decimal=5)

    def test_rdist_beta(self):
        # rdist is a special case of stats.beta
        x = np.linspace(-0.99, 0.99, 10)
        c = 2.7
        assert_almost_equal(0.5*stats.beta(c/2, c/2).pdf((x + 1)/2),
                            stats.rdist(c).pdf(x))


class TestTrapz(object):
    def test_reduces_to_triang(self):
        modes = [0, 0.3, 0.5, 1]
        for mode in modes:
            x = [0, mode, 1]
            assert_almost_equal(stats.trapz.pdf(x, mode, mode),
                                stats.triang.pdf(x, mode))
            assert_almost_equal(stats.trapz.cdf(x, mode, mode),
                                stats.triang.cdf(x, mode))

    def test_reduces_to_uniform(self):
        x = np.linspace(0, 1, 10)
        assert_almost_equal(stats.trapz.pdf(x, 0, 1), stats.uniform.pdf(x))
        assert_almost_equal(stats.trapz.cdf(x, 0, 1), stats.uniform.cdf(x))

    def test_cases(self):
        # edge cases
        assert_almost_equal(stats.trapz.pdf(0, 0, 0), 2)
        assert_almost_equal(stats.trapz.pdf(1, 1, 1), 2)
        assert_almost_equal(stats.trapz.pdf(0.5, 0, 0.8),
                            1.11111111111111111)
        assert_almost_equal(stats.trapz.pdf(0.5, 0.2, 1.0),
                            1.11111111111111111)

        # straightforward case
        assert_almost_equal(stats.trapz.pdf(0.1, 0.2, 0.8), 0.625)
        assert_almost_equal(stats.trapz.pdf(0.5, 0.2, 0.8), 1.25)
        assert_almost_equal(stats.trapz.pdf(0.9, 0.2, 0.8), 0.625)

        assert_almost_equal(stats.trapz.cdf(0.1, 0.2, 0.8), 0.03125)
        assert_almost_equal(stats.trapz.cdf(0.2, 0.2, 0.8), 0.125)
        assert_almost_equal(stats.trapz.cdf(0.5, 0.2, 0.8), 0.5)
        assert_almost_equal(stats.trapz.cdf(0.9, 0.2, 0.8), 0.96875)
        assert_almost_equal(stats.trapz.cdf(1.0, 0.2, 0.8), 1.0)

    def test_trapz_vect(self):
        # test that array-valued shapes and arguments are handled
        c = np.array([0.1, 0.2, 0.3])
        d = np.array([0.5, 0.6])[:, None]
        x = np.array([0.15, 0.25, 0.9])
        v = stats.trapz.pdf(x, c, d)

        cc, dd, xx = np.broadcast_arrays(c, d, x)

        res = np.empty(xx.size, dtype=xx.dtype)
        ind = np.arange(xx.size)
        for i, x1, c1, d1 in zip(ind, xx.ravel(), cc.ravel(), dd.ravel()):
            res[i] = stats.trapz.pdf(x1, c1, d1)

        assert_allclose(v, res.reshape(v.shape), atol=1e-15)


class TestTriang(object):
    def test_edge_cases(self):
        with np.errstate(all='raise'):
            assert_equal(stats.triang.pdf(0, 0), 2.)
            assert_equal(stats.triang.pdf(0.5, 0), 1.)
            assert_equal(stats.triang.pdf(1, 0), 0.)

            assert_equal(stats.triang.pdf(0, 1), 0)
            assert_equal(stats.triang.pdf(0.5, 1), 1.)
            assert_equal(stats.triang.pdf(1, 1), 2)

            assert_equal(stats.triang.cdf(0., 0.), 0.)
            assert_equal(stats.triang.cdf(0.5, 0.), 0.75)
            assert_equal(stats.triang.cdf(1.0, 0.), 1.0)

            assert_equal(stats.triang.cdf(0., 1.), 0.)
            assert_equal(stats.triang.cdf(0.5, 1.), 0.25)
            assert_equal(stats.triang.cdf(1., 1.), 1)


class TestMielke(object):
    def test_moments(self):
        k, s = 4.642, 0.597
        # n-th moment exists only if n < s
        assert_equal(stats.mielke(k, s).moment(1), np.inf)
        assert_equal(stats.mielke(k, 1.0).moment(1), np.inf)
        assert_(np.isfinite(stats.mielke(k, 1.01).moment(1)))

    def test_burr_equivalence(self):
        x = np.linspace(0.01, 100, 50)
        k, s = 2.45, 5.32
        assert_allclose(stats.burr.pdf(x, s, k/s), stats.mielke.pdf(x, k, s))


class TestBurr(object):
    def test_endpoints_7491(self):
        # gh-7491
        # Compute the pdf at the left endpoint dst.a.
        data = [
            [stats.fisk, (1,), 1],
            [stats.burr, (0.5, 2), 1],
            [stats.burr, (1, 1), 1],
            [stats.burr, (2, 0.5), 1],
            [stats.burr12, (1, 0.5), 0.5],
            [stats.burr12, (1, 1), 1.0],
            [stats.burr12, (1, 2), 2.0]]

        ans = [_f.pdf(_f.a, *_args) for _f, _args, _ in data]
        correct = [_correct_ for _f, _args, _correct_ in data]
        assert_array_almost_equal(ans, correct)

        ans = [_f.logpdf(_f.a, *_args) for _f, _args, _ in data]
        correct = [np.log(_correct_) for _f, _args, _correct_ in data]
        assert_array_almost_equal(ans, correct)

    def test_burr_stats_9544(self):
        # gh-9544.  Test from gh-9978
        c, d = 5.0, 3
        mean, variance = stats.burr(c, d).stats()
        # mean = sc.beta(3 + 1/5, 1. - 1/5) * 3  = 1.4110263...
        # var =  sc.beta(3 + 2 / 5, 1. - 2 / 5) * 3 - (sc.beta(3 + 1 / 5, 1. - 1 / 5) * 3) ** 2
        mean_hc, variance_hc = 1.4110263183925857, 0.22879948026191643
        assert_allclose(mean, mean_hc)
        assert_allclose(variance, variance_hc)

    def test_burr_nan_mean_var_9544(self):
        # gh-9544.  Test from gh-9978
        c, d = 0.5, 3
        mean, variance = stats.burr(c, d).stats()
        assert_(np.isnan(mean))
        assert_(np.isnan(variance))
        c, d = 1.5, 3
        mean, variance = stats.burr(c, d).stats()
        assert_(np.isfinite(mean))
        assert_(np.isnan(variance))

        c, d = 0.5, 3
        e1, e2, e3, e4 = stats.burr._munp(np.array([1, 2, 3, 4]), c, d)
        assert_(np.isnan(e1))
        assert_(np.isnan(e2))
        assert_(np.isnan(e3))
        assert_(np.isnan(e4))
        c, d = 1.5, 3
        e1, e2, e3, e4 = stats.burr._munp([1, 2, 3, 4], c, d)
        assert_(np.isfinite(e1))
        assert_(np.isnan(e2))
        assert_(np.isnan(e3))
        assert_(np.isnan(e4))
        c, d = 2.5, 3
        e1, e2, e3, e4 = stats.burr._munp([1, 2, 3, 4], c, d)
        assert_(np.isfinite(e1))
        assert_(np.isfinite(e2))
        assert_(np.isnan(e3))
        assert_(np.isnan(e4))
        c, d = 3.5, 3
        e1, e2, e3, e4 = stats.burr._munp([1, 2, 3, 4], c, d)
        assert_(np.isfinite(e1))
        assert_(np.isfinite(e2))
        assert_(np.isfinite(e3))
        assert_(np.isnan(e4))
        c, d = 4.5, 3
        e1, e2, e3, e4 = stats.burr._munp([1, 2, 3, 4], c, d)
        assert_(np.isfinite(e1))
        assert_(np.isfinite(e2))
        assert_(np.isfinite(e3))
        assert_(np.isfinite(e4))


def test_540_567():
    # test for nan returned in tickets 540, 567
    assert_almost_equal(stats.norm.cdf(-1.7624320982), 0.03899815971089126,
                        decimal=10, err_msg='test_540_567')
    assert_almost_equal(stats.norm.cdf(-1.7624320983), 0.038998159702449846,
                        decimal=10, err_msg='test_540_567')
    assert_almost_equal(stats.norm.cdf(1.38629436112, loc=0.950273420309,
                                       scale=0.204423758009),
                        0.98353464004309321,
                        decimal=10, err_msg='test_540_567')


def test_regression_ticket_1316():
    # The following was raising an exception, because _construct_default_doc()
    # did not handle the default keyword extradoc=None.  See ticket #1316.
    g = stats._continuous_distns.gamma_gen(name='gamma')


def test_regression_ticket_1326():
    # adjust to avoid nan with 0*log(0)
    assert_almost_equal(stats.chi2.pdf(0.0, 2), 0.5, 14)


def test_regression_tukey_lambda():
    # Make sure that Tukey-Lambda distribution correctly handles
    # non-positive lambdas.
    x = np.linspace(-5.0, 5.0, 101)

    olderr = np.seterr(divide='ignore')
    try:
        for lam in [0.0, -1.0, -2.0, np.array([[-1.0], [0.0], [-2.0]])]:
            p = stats.tukeylambda.pdf(x, lam)
            assert_((p != 0.0).all())
            assert_(~np.isnan(p).all())

        lam = np.array([[-1.0], [0.0], [2.0]])
        p = stats.tukeylambda.pdf(x, lam)
    finally:
        np.seterr(**olderr)

    assert_(~np.isnan(p).all())
    assert_((p[0] != 0.0).all())
    assert_((p[1] != 0.0).all())
    assert_((p[2] != 0.0).any())
    assert_((p[2] == 0.0).any())


@pytest.mark.skipif(DOCSTRINGS_STRIPPED, reason="docstrings stripped")
def test_regression_ticket_1421():
    assert_('pdf(x, mu, loc=0, scale=1)' not in stats.poisson.__doc__)
    assert_('pmf(x,' in stats.poisson.__doc__)


def test_nan_arguments_gh_issue_1362():
    with np.errstate(invalid='ignore'):
        assert_(np.isnan(stats.t.logcdf(1, np.nan)))
        assert_(np.isnan(stats.t.cdf(1, np.nan)))
        assert_(np.isnan(stats.t.logsf(1, np.nan)))
        assert_(np.isnan(stats.t.sf(1, np.nan)))
        assert_(np.isnan(stats.t.pdf(1, np.nan)))
        assert_(np.isnan(stats.t.logpdf(1, np.nan)))
        assert_(np.isnan(stats.t.ppf(1, np.nan)))
        assert_(np.isnan(stats.t.isf(1, np.nan)))

        assert_(np.isnan(stats.bernoulli.logcdf(np.nan, 0.5)))
        assert_(np.isnan(stats.bernoulli.cdf(np.nan, 0.5)))
        assert_(np.isnan(stats.bernoulli.logsf(np.nan, 0.5)))
        assert_(np.isnan(stats.bernoulli.sf(np.nan, 0.5)))
        assert_(np.isnan(stats.bernoulli.pmf(np.nan, 0.5)))
        assert_(np.isnan(stats.bernoulli.logpmf(np.nan, 0.5)))
        assert_(np.isnan(stats.bernoulli.ppf(np.nan, 0.5)))
        assert_(np.isnan(stats.bernoulli.isf(np.nan, 0.5)))


def test_frozen_fit_ticket_1536():
    np.random.seed(5678)
    true = np.array([0.25, 0., 0.5])
    x = stats.lognorm.rvs(true[0], true[1], true[2], size=100)

    olderr = np.seterr(divide='ignore')
    try:
        params = np.array(stats.lognorm.fit(x, floc=0.))
    finally:
        np.seterr(**olderr)

    assert_almost_equal(params, true, decimal=2)

    params = np.array(stats.lognorm.fit(x, fscale=0.5, loc=0))
    assert_almost_equal(params, true, decimal=2)

    params = np.array(stats.lognorm.fit(x, f0=0.25, loc=0))
    assert_almost_equal(params, true, decimal=2)

    params = np.array(stats.lognorm.fit(x, f0=0.25, floc=0))
    assert_almost_equal(params, true, decimal=2)

    np.random.seed(5678)
    loc = 1
    floc = 0.9
    x = stats.norm.rvs(loc, 2., size=100)
    params = np.array(stats.norm.fit(x, floc=floc))
    expected = np.array([floc, np.sqrt(((x-floc)**2).mean())])
    assert_almost_equal(params, expected, decimal=4)


def test_regression_ticket_1530():
    # Check the starting value works for Cauchy distribution fit.
    np.random.seed(654321)
    rvs = stats.cauchy.rvs(size=100)
    params = stats.cauchy.fit(rvs)
    expected = (0.045, 1.142)
    assert_almost_equal(params, expected, decimal=1)


def test_gh_pr_4806():
    # Check starting values for Cauchy distribution fit.
    np.random.seed(1234)
    x = np.random.randn(42)
    for offset in 10000.0, 1222333444.0:
        loc, scale = stats.cauchy.fit(x + offset)
        assert_allclose(loc, offset, atol=1.0)
        assert_allclose(scale, 0.6, atol=1.0)


def test_tukeylambda_stats_ticket_1545():
    # Some test for the variance and kurtosis of the Tukey Lambda distr.
    # See test_tukeylamdba_stats.py for more tests.

    mv = stats.tukeylambda.stats(0, moments='mvsk')
    # Known exact values:
    expected = [0, np.pi**2/3, 0, 1.2]
    assert_almost_equal(mv, expected, decimal=10)

    mv = stats.tukeylambda.stats(3.13, moments='mvsk')
    # 'expected' computed with mpmath.
    expected = [0, 0.0269220858861465102, 0, -0.898062386219224104]
    assert_almost_equal(mv, expected, decimal=10)

    mv = stats.tukeylambda.stats(0.14, moments='mvsk')
    # 'expected' computed with mpmath.
    expected = [0, 2.11029702221450250, 0, -0.02708377353223019456]
    assert_almost_equal(mv, expected, decimal=10)


def test_poisson_logpmf_ticket_1436():
    assert_(np.isfinite(stats.poisson.logpmf(1500, 200)))


def test_powerlaw_stats():
    """Test the powerlaw stats function.

    This unit test is also a regression test for ticket 1548.

    The exact values are:
    mean:
        mu = a / (a + 1)
    variance:
        sigma**2 = a / ((a + 2) * (a + 1) ** 2)
    skewness:
        One formula (see https://en.wikipedia.org/wiki/Skewness) is
            gamma_1 = (E[X**3] - 3*mu*E[X**2] + 2*mu**3) / sigma**3
        A short calculation shows that E[X**k] is a / (a + k), so gamma_1
        can be implemented as
            n = a/(a+3) - 3*(a/(a+1))*a/(a+2) + 2*(a/(a+1))**3
            d = sqrt(a/((a+2)*(a+1)**2)) ** 3
            gamma_1 = n/d
        Either by simplifying, or by a direct calculation of mu_3 / sigma**3,
        one gets the more concise formula:
            gamma_1 = -2.0 * ((a - 1) / (a + 3)) * sqrt((a + 2) / a)
    kurtosis: (See https://en.wikipedia.org/wiki/Kurtosis)
        The excess kurtosis is
            gamma_2 = mu_4 / sigma**4 - 3
        A bit of calculus and algebra (sympy helps) shows that
            mu_4 = 3*a*(3*a**2 - a + 2) / ((a+1)**4 * (a+2) * (a+3) * (a+4))
        so
            gamma_2 = 3*(3*a**2 - a + 2) * (a+2) / (a*(a+3)*(a+4)) - 3
        which can be rearranged to
            gamma_2 = 6 * (a**3 - a**2 - 6*a + 2) / (a*(a+3)*(a+4))
    """
    cases = [(1.0, (0.5, 1./12, 0.0, -1.2)),
             (2.0, (2./3, 2./36, -0.56568542494924734, -0.6))]
    for a, exact_mvsk in cases:
        mvsk = stats.powerlaw.stats(a, moments="mvsk")
        assert_array_almost_equal(mvsk, exact_mvsk)


def test_powerlaw_edge():
    # Regression test for gh-3986.
    p = stats.powerlaw.logpdf(0, 1)
    assert_equal(p, 0.0)


def test_exponpow_edge():
    # Regression test for gh-3982.
    p = stats.exponpow.logpdf(0, 1)
    assert_equal(p, 0.0)

    # Check pdf and logpdf at x = 0 for other values of b.
    p = stats.exponpow.pdf(0, [0.25, 1.0, 1.5])
    assert_equal(p, [np.inf, 1.0, 0.0])
    p = stats.exponpow.logpdf(0, [0.25, 1.0, 1.5])
    assert_equal(p, [np.inf, 0.0, -np.inf])


def test_gengamma_edge():
    # Regression test for gh-3985.
    p = stats.gengamma.pdf(0, 1, 1)
    assert_equal(p, 1.0)

    # Regression tests for gh-4724.
    p = stats.gengamma._munp(-2, 200, 1.)
    assert_almost_equal(p, 1./199/198)

    p = stats.gengamma._munp(-2, 10, 1.)
    assert_almost_equal(p, 1./9/8)


def test_ksone_fit_freeze():
    # Regression test for ticket #1638.
    d = np.array(
        [-0.18879233, 0.15734249, 0.18695107, 0.27908787, -0.248649,
         -0.2171497, 0.12233512, 0.15126419, 0.03119282, 0.4365294,
          0.08930393, -0.23509903, 0.28231224, -0.09974875, -0.25196048,
          0.11102028, 0.1427649, 0.10176452, 0.18754054, 0.25826724,
          0.05988819, 0.0531668, 0.21906056, 0.32106729, 0.2117662,
          0.10886442, 0.09375789, 0.24583286, -0.22968366, -0.07842391,
         -0.31195432, -0.21271196, 0.1114243, -0.13293002, 0.01331725,
         -0.04330977, -0.09485776, -0.28434547, 0.22245721, -0.18518199,
         -0.10943985, -0.35243174, 0.06897665, -0.03553363, -0.0701746,
         -0.06037974, 0.37670779, -0.21684405])

    try:
        olderr = np.seterr(invalid='ignore')
        with suppress_warnings() as sup:
            sup.filter(IntegrationWarning,
                       "The maximum number of subdivisions .50. has been "
                       "achieved.")
            sup.filter(RuntimeWarning,
                       "floating point number truncated to an integer")
            stats.ksone.fit(d)
    finally:
        np.seterr(**olderr)


def test_norm_logcdf():
    # Test precision of the logcdf of the normal distribution.
    # This precision was enhanced in ticket 1614.
    x = -np.asarray(list(range(0, 120, 4)))
    # Values from R
    expected = [-0.69314718, -10.36010149, -35.01343716, -75.41067300,
                -131.69539607, -203.91715537, -292.09872100, -396.25241451,
                -516.38564863, -652.50322759, -804.60844201, -972.70364403,
                -1156.79057310, -1356.87055173, -1572.94460885, -1805.01356068,
                -2053.07806561, -2317.13866238, -2597.19579746, -2893.24984493,
                -3205.30112136, -3533.34989701, -3877.39640444, -4237.44084522,
                -4613.48339520, -5005.52420869, -5413.56342187, -5837.60115548,
                -6277.63751711, -6733.67260303]

    assert_allclose(stats.norm().logcdf(x), expected, atol=1e-8)

    # also test the complex-valued code path
    assert_allclose(stats.norm().logcdf(x + 1e-14j).real, expected, atol=1e-8)

    # test the accuracy: d(logcdf)/dx = pdf / cdf \equiv exp(logpdf - logcdf)
    deriv = (stats.norm.logcdf(x + 1e-10j)/1e-10).imag
    deriv_expected = np.exp(stats.norm.logpdf(x) - stats.norm.logcdf(x))
    assert_allclose(deriv, deriv_expected, atol=1e-10)


def test_levy_cdf_ppf():
    # Test levy.cdf, including small arguments.
    x = np.array([1000, 1.0, 0.5, 0.1, 0.01, 0.001])

    # Expected values were calculated separately with mpmath.
    # E.g.
    # >>> mpmath.mp.dps = 100
    # >>> x = mpmath.mp.mpf('0.01')
    # >>> cdf = mpmath.erfc(mpmath.sqrt(1/(2*x)))
    expected = np.array([0.9747728793699604,
                         0.3173105078629141,
                         0.1572992070502851,
                         0.0015654022580025495,
                         1.523970604832105e-23,
                         1.795832784800726e-219])

    y = stats.levy.cdf(x)
    assert_allclose(y, expected, rtol=1e-10)

    # ppf(expected) should get us back to x.
    xx = stats.levy.ppf(expected)
    assert_allclose(xx, x, rtol=1e-13)


def test_hypergeom_interval_1802():
    # these two had endless loops
    assert_equal(stats.hypergeom.interval(.95, 187601, 43192, 757),
                 (152.0, 197.0))
    assert_equal(stats.hypergeom.interval(.945, 187601, 43192, 757),
                 (152.0, 197.0))
    # this was working also before
    assert_equal(stats.hypergeom.interval(.94, 187601, 43192, 757),
                 (153.0, 196.0))

    # degenerate case .a == .b
    assert_equal(stats.hypergeom.ppf(0.02, 100, 100, 8), 8)
    assert_equal(stats.hypergeom.ppf(1, 100, 100, 8), 8)


def test_distribution_too_many_args():
    np.random.seed(1234)

    # Check that a TypeError is raised when too many args are given to a method
    # Regression test for ticket 1815.
    x = np.linspace(0.1, 0.7, num=5)
    assert_raises(TypeError, stats.gamma.pdf, x, 2, 3, loc=1.0)
    assert_raises(TypeError, stats.gamma.pdf, x, 2, 3, 4, loc=1.0)
    assert_raises(TypeError, stats.gamma.pdf, x, 2, 3, 4, 5)
    assert_raises(TypeError, stats.gamma.pdf, x, 2, 3, loc=1.0, scale=0.5)
    assert_raises(TypeError, stats.gamma.rvs, 2., 3, loc=1.0, scale=0.5)
    assert_raises(TypeError, stats.gamma.cdf, x, 2., 3, loc=1.0, scale=0.5)
    assert_raises(TypeError, stats.gamma.ppf, x, 2., 3, loc=1.0, scale=0.5)
    assert_raises(TypeError, stats.gamma.stats, 2., 3, loc=1.0, scale=0.5)
    assert_raises(TypeError, stats.gamma.entropy, 2., 3, loc=1.0, scale=0.5)
    assert_raises(TypeError, stats.gamma.fit, x, 2., 3, loc=1.0, scale=0.5)

    # These should not give errors
    stats.gamma.pdf(x, 2, 3)  # loc=3
    stats.gamma.pdf(x, 2, 3, 4)  # loc=3, scale=4
    stats.gamma.stats(2., 3)
    stats.gamma.stats(2., 3, 4)
    stats.gamma.stats(2., 3, 4, 'mv')
    stats.gamma.rvs(2., 3, 4, 5)
    stats.gamma.fit(stats.gamma.rvs(2., size=7), 2.)

    # Also for a discrete distribution
    stats.geom.pmf(x, 2, loc=3)  # no error, loc=3
    assert_raises(TypeError, stats.geom.pmf, x, 2, 3, 4)
    assert_raises(TypeError, stats.geom.pmf, x, 2, 3, loc=4)

    # And for distributions with 0, 2 and 3 args respectively
    assert_raises(TypeError, stats.expon.pdf, x, 3, loc=1.0)
    assert_raises(TypeError, stats.exponweib.pdf, x, 3, 4, 5, loc=1.0)
    assert_raises(TypeError, stats.exponweib.pdf, x, 3, 4, 5, 0.1, 0.1)
    assert_raises(TypeError, stats.ncf.pdf, x, 3, 4, 5, 6, loc=1.0)
    assert_raises(TypeError, stats.ncf.pdf, x, 3, 4, 5, 6, 1.0, scale=0.5)
    stats.ncf.pdf(x, 3, 4, 5, 6, 1.0)  # 3 args, plus loc/scale


def test_ncx2_tails_ticket_955():
    # Trac #955 -- check that the cdf computed by special functions
    # matches the integrated pdf
    a = stats.ncx2.cdf(np.arange(20, 25, 0.2), 2, 1.07458615e+02)
    b = stats.ncx2._cdfvec(np.arange(20, 25, 0.2), 2, 1.07458615e+02)
    assert_allclose(a, b, rtol=1e-3, atol=0)


def test_ncx2_tails_pdf():
    # ncx2.pdf does not return nans in extreme tails(example from gh-1577)
    # NB: this is to check that nan_to_num is not needed in ncx2.pdf
    with suppress_warnings() as sup:
        sup.filter(RuntimeWarning, "divide by zero encountered in log")
        assert_equal(stats.ncx2.pdf(1, np.arange(340, 350), 2), 0)
        logval = stats.ncx2.logpdf(1, np.arange(340, 350), 2)

    assert_(np.isneginf(logval).all())


@pytest.mark.parametrize('method, expected', [
    ('cdf', np.array([2.497951336e-09, 3.437288941e-10])),
    ('pdf', np.array([1.238579980e-07, 1.710041145e-08])),
    ('logpdf', np.array([-15.90413011, -17.88416331])),
    ('ppf', np.array([4.865182052, 7.017182271]))
])
def test_ncx2_zero_nc(method, expected):
    # gh-5441
    # ncx2 with nc=0 is identical to chi2
    # Comparison to R (v3.5.1)
    # > options(digits=10)
    # > pchisq(0.1, df=10, ncp=c(0,4))
    # > dchisq(0.1, df=10, ncp=c(0,4))
    # > dchisq(0.1, df=10, ncp=c(0,4), log=TRUE)
    # > qchisq(0.1, df=10, ncp=c(0,4))

    result = getattr(stats.ncx2, method)(0.1, nc=[0, 4], df=10)
    assert_allclose(result, expected, atol=1e-15)


def test_ncx2_zero_nc_rvs():
    # gh-5441
    # ncx2 with nc=0 is identical to chi2
    result = stats.ncx2.rvs(df=10, nc=0, random_state=1)
    expected = stats.chi2.rvs(df=10, random_state=1)
    assert_allclose(result, expected, atol=1e-15)


def test_foldnorm_zero():
    # Parameter value c=0 was not enabled, see gh-2399.
    rv = stats.foldnorm(0, scale=1)
    assert_equal(rv.cdf(0), 0)  # rv.cdf(0) previously resulted in: nan


def test_stats_shapes_argcheck():
    # stats method was failing for vector shapes if some of the values
    # were outside of the allowed range, see gh-2678
    mv3 = stats.invgamma.stats([0.0, 0.5, 1.0], 1, 0.5)  # 0 is not a legal `a`
    mv2 = stats.invgamma.stats([0.5, 1.0], 1, 0.5)
    mv2_augmented = tuple(np.r_[np.nan, _] for _ in mv2)
    assert_equal(mv2_augmented, mv3)

    # -1 is not a legal shape parameter
    mv3 = stats.lognorm.stats([2, 2.4, -1])
    mv2 = stats.lognorm.stats([2, 2.4])
    mv2_augmented = tuple(np.r_[_, np.nan] for _ in mv2)
    assert_equal(mv2_augmented, mv3)

    # FIXME: this is only a quick-and-dirty test of a quick-and-dirty bugfix.
    # stats method with multiple shape parameters is not properly vectorized
    # anyway, so some distributions may or may not fail.


# Test subclassing distributions w/ explicit shapes

class _distr_gen(stats.rv_continuous):
    def _pdf(self, x, a):
        return 42


class _distr2_gen(stats.rv_continuous):
    def _cdf(self, x, a):
        return 42 * a + x


class _distr3_gen(stats.rv_continuous):
    def _pdf(self, x, a, b):
        return a + b

    def _cdf(self, x, a):
        # Different # of shape params from _pdf, to be able to check that
        # inspection catches the inconsistency."""
        return 42 * a + x


class _distr6_gen(stats.rv_continuous):
    # Two shape parameters (both _pdf and _cdf defined, consistent shapes.)
    def _pdf(self, x, a, b):
        return a*x + b

    def _cdf(self, x, a, b):
        return 42 * a + x


class TestSubclassingExplicitShapes(object):
    # Construct a distribution w/ explicit shapes parameter and test it.

    def test_correct_shapes(self):
        dummy_distr = _distr_gen(name='dummy', shapes='a')
        assert_equal(dummy_distr.pdf(1, a=1), 42)

    def test_wrong_shapes_1(self):
        dummy_distr = _distr_gen(name='dummy', shapes='A')
        assert_raises(TypeError, dummy_distr.pdf, 1, **dict(a=1))

    def test_wrong_shapes_2(self):
        dummy_distr = _distr_gen(name='dummy', shapes='a, b, c')
        dct = dict(a=1, b=2, c=3)
        assert_raises(TypeError, dummy_distr.pdf, 1, **dct)

    def test_shapes_string(self):
        # shapes must be a string
        dct = dict(name='dummy', shapes=42)
        assert_raises(TypeError, _distr_gen, **dct)

    def test_shapes_identifiers_1(self):
        # shapes must be a comma-separated list of valid python identifiers
        dct = dict(name='dummy', shapes='(!)')
        assert_raises(SyntaxError, _distr_gen, **dct)

    def test_shapes_identifiers_2(self):
        dct = dict(name='dummy', shapes='4chan')
        assert_raises(SyntaxError, _distr_gen, **dct)

    def test_shapes_identifiers_3(self):
        dct = dict(name='dummy', shapes='m(fti)')
        assert_raises(SyntaxError, _distr_gen, **dct)

    def test_shapes_identifiers_nodefaults(self):
        dct = dict(name='dummy', shapes='a=2')
        assert_raises(SyntaxError, _distr_gen, **dct)

    def test_shapes_args(self):
        dct = dict(name='dummy', shapes='*args')
        assert_raises(SyntaxError, _distr_gen, **dct)

    def test_shapes_kwargs(self):
        dct = dict(name='dummy', shapes='**kwargs')
        assert_raises(SyntaxError, _distr_gen, **dct)

    def test_shapes_keywords(self):
        # python keywords cannot be used for shape parameters
        dct = dict(name='dummy', shapes='a, b, c, lambda')
        assert_raises(SyntaxError, _distr_gen, **dct)

    def test_shapes_signature(self):
        # test explicit shapes which agree w/ the signature of _pdf
        class _dist_gen(stats.rv_continuous):
            def _pdf(self, x, a):
                return stats.norm._pdf(x) * a

        dist = _dist_gen(shapes='a')
        assert_equal(dist.pdf(0.5, a=2), stats.norm.pdf(0.5)*2)

    def test_shapes_signature_inconsistent(self):
        # test explicit shapes which do not agree w/ the signature of _pdf
        class _dist_gen(stats.rv_continuous):
            def _pdf(self, x, a):
                return stats.norm._pdf(x) * a

        dist = _dist_gen(shapes='a, b')
        assert_raises(TypeError, dist.pdf, 0.5, **dict(a=1, b=2))

    def test_star_args(self):
        # test _pdf with only starargs
        # NB: **kwargs of pdf will never reach _pdf
        class _dist_gen(stats.rv_continuous):
            def _pdf(self, x, *args):
                extra_kwarg = args[0]
                return stats.norm._pdf(x) * extra_kwarg

        dist = _dist_gen(shapes='extra_kwarg')
        assert_equal(dist.pdf(0.5, extra_kwarg=33), stats.norm.pdf(0.5)*33)
        assert_equal(dist.pdf(0.5, 33), stats.norm.pdf(0.5)*33)
        assert_raises(TypeError, dist.pdf, 0.5, **dict(xxx=33))

    def test_star_args_2(self):
        # test _pdf with named & starargs
        # NB: **kwargs of pdf will never reach _pdf
        class _dist_gen(stats.rv_continuous):
            def _pdf(self, x, offset, *args):
                extra_kwarg = args[0]
                return stats.norm._pdf(x) * extra_kwarg + offset

        dist = _dist_gen(shapes='offset, extra_kwarg')
        assert_equal(dist.pdf(0.5, offset=111, extra_kwarg=33),
                     stats.norm.pdf(0.5)*33 + 111)
        assert_equal(dist.pdf(0.5, 111, 33),
                     stats.norm.pdf(0.5)*33 + 111)

    def test_extra_kwarg(self):
        # **kwargs to _pdf are ignored.
        # this is a limitation of the framework (_pdf(x, *goodargs))
        class _distr_gen(stats.rv_continuous):
            def _pdf(self, x, *args, **kwargs):
                # _pdf should handle *args, **kwargs itself.  Here "handling"
                # is ignoring *args and looking for ``extra_kwarg`` and using
                # that.
                extra_kwarg = kwargs.pop('extra_kwarg', 1)
                return stats.norm._pdf(x) * extra_kwarg

        dist = _distr_gen(shapes='extra_kwarg')
        assert_equal(dist.pdf(1, extra_kwarg=3), stats.norm.pdf(1))

    def shapes_empty_string(self):
        # shapes='' is equivalent to shapes=None
        class _dist_gen(stats.rv_continuous):
            def _pdf(self, x):
                return stats.norm.pdf(x)

        dist = _dist_gen(shapes='')
        assert_equal(dist.pdf(0.5), stats.norm.pdf(0.5))


class TestSubclassingNoShapes(object):
    # Construct a distribution w/o explicit shapes parameter and test it.

    def test_only__pdf(self):
        dummy_distr = _distr_gen(name='dummy')
        assert_equal(dummy_distr.pdf(1, a=1), 42)

    def test_only__cdf(self):
        # _pdf is determined from _cdf by taking numerical derivative
        dummy_distr = _distr2_gen(name='dummy')
        assert_almost_equal(dummy_distr.pdf(1, a=1), 1)

    @pytest.mark.skipif(DOCSTRINGS_STRIPPED, reason="docstring stripped")
    def test_signature_inspection(self):
        # check that _pdf signature inspection works correctly, and is used in
        # the class docstring
        dummy_distr = _distr_gen(name='dummy')
        assert_equal(dummy_distr.numargs, 1)
        assert_equal(dummy_distr.shapes, 'a')
        res = re.findall(r'logpdf\(x, a, loc=0, scale=1\)',
                         dummy_distr.__doc__)
        assert_(len(res) == 1)

    @pytest.mark.skipif(DOCSTRINGS_STRIPPED, reason="docstring stripped")
    def test_signature_inspection_2args(self):
        # same for 2 shape params and both _pdf and _cdf defined
        dummy_distr = _distr6_gen(name='dummy')
        assert_equal(dummy_distr.numargs, 2)
        assert_equal(dummy_distr.shapes, 'a, b')
        res = re.findall(r'logpdf\(x, a, b, loc=0, scale=1\)',
                         dummy_distr.__doc__)
        assert_(len(res) == 1)

    def test_signature_inspection_2args_incorrect_shapes(self):
        # both _pdf and _cdf defined, but shapes are inconsistent: raises
        assert_raises(TypeError, _distr3_gen, name='dummy')

    def test_defaults_raise(self):
        # default arguments should raise
        class _dist_gen(stats.rv_continuous):
            def _pdf(self, x, a=42):
                return 42
        assert_raises(TypeError, _dist_gen, **dict(name='dummy'))

    def test_starargs_raise(self):
        # without explicit shapes, *args are not allowed
        class _dist_gen(stats.rv_continuous):
            def _pdf(self, x, a, *args):
                return 42
        assert_raises(TypeError, _dist_gen, **dict(name='dummy'))

    def test_kwargs_raise(self):
        # without explicit shapes, **kwargs are not allowed
        class _dist_gen(stats.rv_continuous):
            def _pdf(self, x, a, **kwargs):
                return 42
        assert_raises(TypeError, _dist_gen, **dict(name='dummy'))


@pytest.mark.skipif(DOCSTRINGS_STRIPPED, reason="docstring stripped")
def test_docstrings():
    badones = [r',\s*,', r'\(\s*,', r'^\s*:']
    for distname in stats.__all__:
        dist = getattr(stats, distname)
        if isinstance(dist, (stats.rv_discrete, stats.rv_continuous)):
            for regex in badones:
                assert_(re.search(regex, dist.__doc__) is None)


def test_infinite_input():
    assert_almost_equal(stats.skellam.sf(np.inf, 10, 11), 0)
    assert_almost_equal(stats.ncx2._cdf(np.inf, 8, 0.1), 1)


def test_lomax_accuracy():
    # regression test for gh-4033
    p = stats.lomax.ppf(stats.lomax.cdf(1e-100, 1), 1)
    assert_allclose(p, 1e-100)


def test_gompertz_accuracy():
    # Regression test for gh-4031
    p = stats.gompertz.ppf(stats.gompertz.cdf(1e-100, 1), 1)
    assert_allclose(p, 1e-100)


def test_truncexpon_accuracy():
    # regression test for gh-4035
    p = stats.truncexpon.ppf(stats.truncexpon.cdf(1e-100, 1), 1)
    assert_allclose(p, 1e-100)


def test_rayleigh_accuracy():
    # regression test for gh-4034
    p = stats.rayleigh.isf(stats.rayleigh.sf(9, 1), 1)
    assert_almost_equal(p, 9.0, decimal=15)


def test_genextreme_give_no_warnings():
    """regression test for gh-6219"""

    with warnings.catch_warnings(record=True) as w:
        warnings.simplefilter("always")

        p = stats.genextreme.cdf(.5, 0)
        p = stats.genextreme.pdf(.5, 0)
        p = stats.genextreme.ppf(.5, 0)
        p = stats.genextreme.logpdf(-np.inf, 0.0)
        number_of_warnings_thrown = len(w)
        assert_equal(number_of_warnings_thrown, 0)


def test_genextreme_entropy():
    # regression test for gh-5181
    euler_gamma = 0.5772156649015329

    h = stats.genextreme.entropy(-1.0)
    assert_allclose(h, 2*euler_gamma + 1, rtol=1e-14)

    h = stats.genextreme.entropy(0)
    assert_allclose(h, euler_gamma + 1, rtol=1e-14)

    h = stats.genextreme.entropy(1.0)
    assert_equal(h, 1)

    h = stats.genextreme.entropy(-2.0, scale=10)
    assert_allclose(h, euler_gamma*3 + np.log(10) + 1, rtol=1e-14)

    h = stats.genextreme.entropy(10)
    assert_allclose(h, -9*euler_gamma + 1, rtol=1e-14)

    h = stats.genextreme.entropy(-10)
    assert_allclose(h, 11*euler_gamma + 1, rtol=1e-14)


def test_genextreme_sf_isf():
    # Expected values were computed using mpmath:
    #
    #    import mpmath
    #
    #    def mp_genextreme_sf(x, xi, mu=0, sigma=1):
    #        # Formula from wikipedia, which has a sign convention for xi that
    #        # is the opposite of scipy's shape parameter.
    #        if xi != 0:
    #            t = mpmath.power(1 + ((x - mu)/sigma)*xi, -1/xi)
    #        else:
    #            t = mpmath.exp(-(x - mu)/sigma)
    #        return 1 - mpmath.exp(-t)
    #
    # >>> mpmath.mp.dps = 1000
    # >>> s = mp_genextreme_sf(mpmath.mp.mpf("1e8"), mpmath.mp.mpf("0.125"))
    # >>> float(s)
    # 1.6777205262585625e-57
    # >>> s = mp_genextreme_sf(mpmath.mp.mpf("7.98"), mpmath.mp.mpf("-0.125"))
    # >>> float(s)
    # 1.52587890625e-21
    # >>> s = mp_genextreme_sf(mpmath.mp.mpf("7.98"), mpmath.mp.mpf("0"))
    # >>> float(s)
    # 0.00034218086528426593

    x = 1e8
    s = stats.genextreme.sf(x, -0.125)
    assert_allclose(s, 1.6777205262585625e-57)
    x2 = stats.genextreme.isf(s, -0.125)
    assert_allclose(x2, x)

    x = 7.98
    s = stats.genextreme.sf(x, 0.125)
    assert_allclose(s, 1.52587890625e-21)
    x2 = stats.genextreme.isf(s, 0.125)
    assert_allclose(x2, x)

    x = 7.98
    s = stats.genextreme.sf(x, 0)
    assert_allclose(s, 0.00034218086528426593)
    x2 = stats.genextreme.isf(s, 0)
    assert_allclose(x2, x)


def test_burr12_ppf_small_arg():
    prob = 1e-16
    quantile = stats.burr12.ppf(prob, 2, 3)
    # The expected quantile was computed using mpmath:
    #   >>> import mpmath
    #   >>> mpmath.mp.dps = 100
    #   >>> prob = mpmath.mpf('1e-16')
    #   >>> c = mpmath.mpf(2)
    #   >>> d = mpmath.mpf(3)
    #   >>> float(((1-prob)**(-1/d) - 1)**(1/c))
    #   5.7735026918962575e-09
    assert_allclose(quantile, 5.7735026918962575e-09)


def test_crystalball_function():
    """
    All values are calculated using the independent implementation of the
    ROOT framework (see https://root.cern.ch/).
    Corresponding ROOT code is given in the comments.
    """
    X = np.linspace(-5.0, 5.0, 21)[:-1]

    # for(float x = -5.0; x < 5.0; x+=0.5)
    #   std::cout << ROOT::Math::crystalball_pdf(x, 1.0, 2.0, 1.0) << ", ";
    calculated = stats.crystalball.pdf(X, beta=1.0, m=2.0)
    expected = np.array([0.0202867, 0.0241428, 0.0292128, 0.0360652, 0.045645,
                         0.059618, 0.0811467, 0.116851, 0.18258, 0.265652,
                         0.301023, 0.265652, 0.18258, 0.097728, 0.0407391,
                         0.013226, 0.00334407, 0.000658486, 0.000100982,
                         1.20606e-05])
    assert_allclose(expected, calculated, rtol=0.001)

    # for(float x = -5.0; x < 5.0; x+=0.5)
    #   std::cout << ROOT::Math::crystalball_pdf(x, 2.0, 3.0, 1.0) << ", ";
    calculated = stats.crystalball.pdf(X, beta=2.0, m=3.0)
    expected = np.array([0.0019648, 0.00279754, 0.00417592, 0.00663121,
                         0.0114587, 0.0223803, 0.0530497, 0.12726, 0.237752,
                         0.345928, 0.391987, 0.345928, 0.237752, 0.12726,
                         0.0530497, 0.0172227, 0.00435458, 0.000857469,
                         0.000131497, 1.57051e-05])
    assert_allclose(expected, calculated, rtol=0.001)

    # for(float x = -5.0; x < 5.0; x+=0.5) {
    #   std::cout << ROOT::Math::crystalball_pdf(x, 2.0, 3.0, 2.0, 0.5);
    #   std::cout << ", ";
    # }
    calculated = stats.crystalball.pdf(X, beta=2.0, m=3.0, loc=0.5, scale=2.0)
    expected = np.array([0.00785921, 0.0111902, 0.0167037, 0.0265249,
                         0.0423866, 0.0636298, 0.0897324, 0.118876, 0.147944,
                         0.172964, 0.189964, 0.195994, 0.189964, 0.172964,
                         0.147944, 0.118876, 0.0897324, 0.0636298, 0.0423866,
                         0.0265249])
    assert_allclose(expected, calculated, rtol=0.001)

    # for(float x = -5.0; x < 5.0; x+=0.5)
    #   std::cout << ROOT::Math::crystalball_cdf(x, 1.0, 2.0, 1.0) << ", ";
    calculated = stats.crystalball.cdf(X, beta=1.0, m=2.0)
    expected = np.array([0.12172, 0.132785, 0.146064, 0.162293, 0.18258,
                         0.208663, 0.24344, 0.292128, 0.36516, 0.478254,
                         0.622723, 0.767192, 0.880286, 0.94959, 0.982834,
                         0.995314, 0.998981, 0.999824, 0.999976, 0.999997])
    assert_allclose(expected, calculated, rtol=0.001)

    # for(float x = -5.0; x < 5.0; x+=0.5)
    #   std::cout << ROOT::Math::crystalball_cdf(x, 2.0, 3.0, 1.0) << ", ";
    calculated = stats.crystalball.cdf(X, beta=2.0, m=3.0)
    expected = np.array([0.00442081, 0.00559509, 0.00730787, 0.00994682,
                         0.0143234, 0.0223803, 0.0397873, 0.0830763, 0.173323,
                         0.320592, 0.508717, 0.696841, 0.844111, 0.934357,
                         0.977646, 0.993899, 0.998674, 0.999771, 0.999969,
                         0.999997])
    assert_allclose(expected, calculated, rtol=0.001)

    # for(float x = -5.0; x < 5.0; x+=0.5) {
    #   std::cout << ROOT::Math::crystalball_cdf(x, 2.0, 3.0, 2.0, 0.5);
    #   std::cout << ", ";
    # }
    calculated = stats.crystalball.cdf(X, beta=2.0, m=3.0, loc=0.5, scale=2.0)
    expected = np.array([0.0176832, 0.0223803, 0.0292315, 0.0397873, 0.0567945,
                         0.0830763, 0.121242, 0.173323, 0.24011, 0.320592,
                         0.411731, 0.508717, 0.605702, 0.696841, 0.777324,
                         0.844111, 0.896192, 0.934357, 0.960639, 0.977646])
    assert_allclose(expected, calculated, rtol=0.001)


def test_crystalball_function_moments():
    """
    All values are calculated using the pdf formula and the integrate function
    of Mathematica
    """
    # The Last two (alpha, n) pairs test the special case n == alpha**2
    beta = np.array([2.0, 1.0, 3.0, 2.0, 3.0])
    m = np.array([3.0, 3.0, 2.0, 4.0, 9.0])

    # The distribution should be correctly normalised
    expected_0th_moment = np.array([1.0, 1.0, 1.0, 1.0, 1.0])
    calculated_0th_moment = stats.crystalball._munp(0, beta, m)
    assert_allclose(expected_0th_moment, calculated_0th_moment, rtol=0.001)

    # calculated using wolframalpha.com
    # e.g. for beta = 2 and m = 3 we calculate the norm like this:
    #   integrate exp(-x^2/2) from -2 to infinity +
    #   integrate (3/2)^3*exp(-2^2/2)*(3/2-2-x)^(-3) from -infinity to -2
    norm = np.array([2.5511, 3.01873, 2.51065, 2.53983, 2.507410455])

    a = np.array([-0.21992, -3.03265, np.inf, -0.135335, -0.003174])
    expected_1th_moment = a / norm
    calculated_1th_moment = stats.crystalball._munp(1, beta, m)
    assert_allclose(expected_1th_moment, calculated_1th_moment, rtol=0.001)

    a = np.array([np.inf, np.inf, np.inf, 3.2616, 2.519908])
    expected_2th_moment = a / norm
    calculated_2th_moment = stats.crystalball._munp(2, beta, m)
    assert_allclose(expected_2th_moment, calculated_2th_moment, rtol=0.001)

    a = np.array([np.inf, np.inf, np.inf, np.inf, -0.0577668])
    expected_3th_moment = a / norm
    calculated_3th_moment = stats.crystalball._munp(3, beta, m)
    assert_allclose(expected_3th_moment, calculated_3th_moment, rtol=0.001)

    a = np.array([np.inf, np.inf, np.inf, np.inf, 7.78468])
    expected_4th_moment = a / norm
    calculated_4th_moment = stats.crystalball._munp(4, beta, m)
    assert_allclose(expected_4th_moment, calculated_4th_moment, rtol=0.001)

    a = np.array([np.inf, np.inf, np.inf, np.inf, -1.31086])
    expected_5th_moment = a / norm
    calculated_5th_moment = stats.crystalball._munp(5, beta, m)
    assert_allclose(expected_5th_moment, calculated_5th_moment, rtol=0.001)


def test_argus_function():
    # There is no usable reference implementation.
    # (RootFit implementation returns unreasonable results which are not
    # normalized correctly.)
    # Instead we do some tests if the distribution behaves as expected for
    # different shapes and scales.
    for i in range(1, 10):
        for j in range(1, 10):
            assert_equal(stats.argus.pdf(i + 0.001, chi=j, scale=i), 0.0)
            assert_(stats.argus.pdf(i - 0.001, chi=j, scale=i) > 0.0)
            assert_equal(stats.argus.pdf(-0.001, chi=j, scale=i), 0.0)
            assert_(stats.argus.pdf(+0.001, chi=j, scale=i) > 0.0)

    for i in range(1, 10):
        assert_equal(stats.argus.cdf(1.0, chi=i), 1.0)
        assert_equal(stats.argus.cdf(1.0, chi=i),
                     1.0 - stats.argus.sf(1.0, chi=i))


def test_ncf_variance():
    # Regression test for gh-10658 (incorrect variance formula for ncf).
    # The correct value of ncf.var(2, 6, 4), 42.75, can be verified with, for
    # example, Wolfram Alpha with the expression
    #     Variance[NoncentralFRatioDistribution[2, 6, 4]]
    # or with the implementation of the noncentral F distribution in the C++
    # library Boost.
    v = stats.ncf.var(2, 6, 4)
    assert_allclose(v, 42.75, rtol=1e-14)


class TestHistogram(object):
    def setup_method(self):
        np.random.seed(1234)

        # We have 8 bins
        # [1,2), [2,3), [3,4), [4,5), [5,6), [6,7), [7,8), [8,9)
        # But actually np.histogram will put the last 9 also in the [8,9) bin!
        # Therefore there is a slight difference below for the last bin, from
        # what you might have expected.
        histogram = np.histogram([1, 2, 2, 3, 3, 3, 4, 4, 4, 4, 5, 5, 5, 5, 5,
                                  6, 6, 6, 6, 7, 7, 7, 8, 8, 9], bins=8)
        self.template = stats.rv_histogram(histogram)

        data = stats.norm.rvs(loc=1.0, scale=2.5, size=10000, random_state=123)
        norm_histogram = np.histogram(data, bins=50)
        self.norm_template = stats.rv_histogram(norm_histogram)

    def test_pdf(self):
        values = np.array([0.0, 0.5, 1.0, 1.5, 2.0, 2.5, 3.0, 3.5, 4.0, 4.5,
                           5.0, 5.5, 6.0, 6.5, 7.0, 7.5, 8.0, 8.5, 9.0, 9.5])
        pdf_values = np.asarray([0.0/25.0, 0.0/25.0, 1.0/25.0, 1.0/25.0,
                                 2.0/25.0, 2.0/25.0, 3.0/25.0, 3.0/25.0,
                                 4.0/25.0, 4.0/25.0, 5.0/25.0, 5.0/25.0,
                                 4.0/25.0, 4.0/25.0, 3.0/25.0, 3.0/25.0,
                                 3.0/25.0, 3.0/25.0, 0.0/25.0, 0.0/25.0])
        assert_allclose(self.template.pdf(values), pdf_values)

        # Test explicitly the corner cases:
        # As stated above the pdf in the bin [8,9) is greater than
        # one would naively expect because np.histogram putted the 9
        # into the [8,9) bin.
        assert_almost_equal(self.template.pdf(8.0), 3.0/25.0)
        assert_almost_equal(self.template.pdf(8.5), 3.0/25.0)
        # 9 is outside our defined bins [8,9) hence the pdf is already 0
        # for a continuous distribution this is fine, because a single value
        # does not have a finite probability!
        assert_almost_equal(self.template.pdf(9.0), 0.0/25.0)
        assert_almost_equal(self.template.pdf(10.0), 0.0/25.0)

        x = np.linspace(-2, 2, 10)
        assert_allclose(self.norm_template.pdf(x),
                        stats.norm.pdf(x, loc=1.0, scale=2.5), rtol=0.1)

    def test_cdf_ppf(self):
        values = np.array([0.0, 0.5, 1.0, 1.5, 2.0, 2.5, 3.0, 3.5, 4.0, 4.5,
                           5.0, 5.5, 6.0, 6.5, 7.0, 7.5, 8.0, 8.5, 9.0, 9.5])
        cdf_values = np.asarray([0.0/25.0, 0.0/25.0, 0.0/25.0, 0.5/25.0,
                                 1.0/25.0, 2.0/25.0, 3.0/25.0, 4.5/25.0,
                                 6.0/25.0, 8.0/25.0, 10.0/25.0, 12.5/25.0,
                                 15.0/25.0, 17.0/25.0, 19.0/25.0, 20.5/25.0,
                                 22.0/25.0, 23.5/25.0, 25.0/25.0, 25.0/25.0])
        assert_allclose(self.template.cdf(values), cdf_values)
        # First three and last two values in cdf_value are not unique
        assert_allclose(self.template.ppf(cdf_values[2:-1]), values[2:-1])

        # Test of cdf and ppf are inverse functions
        x = np.linspace(1.0, 9.0, 100)
        assert_allclose(self.template.ppf(self.template.cdf(x)), x)
        x = np.linspace(0.0, 1.0, 100)
        assert_allclose(self.template.cdf(self.template.ppf(x)), x)

        x = np.linspace(-2, 2, 10)
        assert_allclose(self.norm_template.cdf(x),
                        stats.norm.cdf(x, loc=1.0, scale=2.5), rtol=0.1)

    def test_rvs(self):
        N = 10000
        sample = self.template.rvs(size=N, random_state=123)
        assert_equal(np.sum(sample < 1.0), 0.0)
        assert_allclose(np.sum(sample <= 2.0), 1.0/25.0 * N, rtol=0.2)
        assert_allclose(np.sum(sample <= 2.5), 2.0/25.0 * N, rtol=0.2)
        assert_allclose(np.sum(sample <= 3.0), 3.0/25.0 * N, rtol=0.1)
        assert_allclose(np.sum(sample <= 3.5), 4.5/25.0 * N, rtol=0.1)
        assert_allclose(np.sum(sample <= 4.0), 6.0/25.0 * N, rtol=0.1)
        assert_allclose(np.sum(sample <= 4.5), 8.0/25.0 * N, rtol=0.1)
        assert_allclose(np.sum(sample <= 5.0), 10.0/25.0 * N, rtol=0.05)
        assert_allclose(np.sum(sample <= 5.5), 12.5/25.0 * N, rtol=0.05)
        assert_allclose(np.sum(sample <= 6.0), 15.0/25.0 * N, rtol=0.05)
        assert_allclose(np.sum(sample <= 6.5), 17.0/25.0 * N, rtol=0.05)
        assert_allclose(np.sum(sample <= 7.0), 19.0/25.0 * N, rtol=0.05)
        assert_allclose(np.sum(sample <= 7.5), 20.5/25.0 * N, rtol=0.05)
        assert_allclose(np.sum(sample <= 8.0), 22.0/25.0 * N, rtol=0.05)
        assert_allclose(np.sum(sample <= 8.5), 23.5/25.0 * N, rtol=0.05)
        assert_allclose(np.sum(sample <= 9.0), 25.0/25.0 * N, rtol=0.05)
        assert_allclose(np.sum(sample <= 9.0), 25.0/25.0 * N, rtol=0.05)
        assert_equal(np.sum(sample > 9.0), 0.0)

    def test_munp(self):
        for n in range(4):
            assert_allclose(self.norm_template._munp(n),
                            stats.norm._munp(n, 1.0, 2.5), rtol=0.05)

    def test_entropy(self):
        assert_allclose(self.norm_template.entropy(),
                        stats.norm.entropy(loc=1.0, scale=2.5), rtol=0.05)


def test_loguniform():
    # This test makes sure the alias of "loguniform" is log-uniform
    rv = stats.loguniform(10 ** -3, 10 ** 0)
    rvs = rv.rvs(size=10000, random_state=42)
    vals, _ = np.histogram(np.log10(rvs), bins=10)
    assert 900 <= vals.min() <= vals.max() <= 1100
    assert np.abs(np.median(vals) - 1000) <= 10<|MERGE_RESOLUTION|>--- conflicted
+++ resolved
@@ -33,29 +33,6 @@
 DOCSTRINGS_STRIPPED = sys.flags.optimize > 1
 
 
-<<<<<<< HEAD
-_is_32bit_platform = np.intp(0).itemsize < 8
-
-# Generate test cases to test cdf and distribution consistency.
-# Note that this list does not include all distributions.
-dists = ['uniform', 'norm', 'lognorm', 'expon', 'beta',
-         'powerlaw', 'bradford', 'burr', 'fisk', 'cauchy', 'halfcauchy',
-         'foldcauchy', 'gamma', 'gengamma', 'loggamma',
-         'alpha', 'anglit', 'arcsine', 'betaprime', 'dgamma', 'moyal',
-         'exponnorm', 'exponweib', 'exponpow', 'frechet_l', 'frechet_r',
-         'gilbrat', 'f', 'ncf', 'chi2', 'chi', 'nakagami', 'genpareto',
-         'genextreme', 'genhalflogistic', 'pareto', 'lomax', 'halfnorm',
-         'halflogistic', 'fatiguelife', 'foldnorm', 'ncx2', 't', 'nct',
-         'weibull_min', 'weibull_max', 'dweibull', 'maxwell', 'rayleigh',
-         'genlogistic', 'logistic', 'gumbel_l', 'gumbel_r', 'gompertz',
-         'hypsecant', 'laplace', 'reciprocal', 'trapz', 'triang',
-         'tukeylambda', 'vonmises', 'vonmises_line', 'pearson3', 'gennorm',
-         'halfgennorm', 'rice', 'kappa4', 'kappa3', 'truncnorm', 'argus',
-         'crystalball']
-
-
-=======
->>>>>>> 2fea7fd1
 def _assert_hasattr(a, b, msg=None):
     if msg is None:
         msg = '%s does not have attribute %s' % (a, b)
@@ -598,8 +575,7 @@
         assert_almost_equal(s, s0)
         assert_almost_equal(k, k0)
 
-    @pytest.mark.xfail(condition=_is_32bit_platform,
-                       reason="reduced accuracy with 32bit platforms.")
+    @pytest.mark.xfail_on_32bit("reduced accuracy with 32bit platforms.")
     def test_moments(self):
         # Values validated by changing TRUNCNORM_TAIL_X so as to evaluate
         # using both the _norm_XXX() and _norm_logXXX() functions, and by
