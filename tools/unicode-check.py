#!/usr/bin/env python

import re
from itertools import chain
from glob import iglob
import sys
import argparse


# The set of Unicode code points greater than 127 that we
# allow in the source code.
box_drawing_chars = set(chr(cp) for cp in range(0x2500, 0x2580))
<<<<<<< HEAD
greek_letters = set(chr(cp) for cp in chain(
    range(0x03b1, 0x3c2), range(0x3c3, 0x03c9 + 1),  # small
    range(0x0391, 0x03a2), range(0x03a3, 0x03a9 + 1))  # large
)
allowed = (set(['®', 'é', 'ó', 'ö', '∫', '≠']) |
           box_drawing_chars |
           greek_letters)
=======
allowed = (set(['®', 'é', 'ê', 'ó', 'ö', 'ü', 'λ', 'π', 'ω', '∫', '≠', '≥']) |
           box_drawing_chars)
>>>>>>> 153467a9


def unicode_check(showall=False):
    """
    If showall is True, all non-ASCII characters are displayed.
    """
    # File encoding regular expression from PEP-263.
    encoding_pat = re.compile("^[ \t\f]*#.*?coding[:=][ \t]*([-_.a-zA-Z0-9]+)")

    nbad = 0
    for name in chain(iglob('scipy/**/*.py', recursive=True),
                      iglob('scipy/**/*.pyx', recursive=True),
                      iglob('scipy/**/*.px[di]', recursive=True)):
        # Read the file as bytes, and check for any bytes greater than 127.
        with open(name, 'rb') as f:
            content = f.read()
        if len(content) == 0:
            continue
        if max(content) > 127:
            # There is at least one non-ASCII character in the file.
            # Check the first two lines for an encoding comment.
            lines = content.splitlines()
            for line in lines[:2]:
                match = re.match(encoding_pat,
                                 line.decode(encoding='latin-1'))
                if match:
                    break

            # If an explicit encoding was given in a comment, use
            # that to decode the contents. Otherwise use UTF-8.
            if match:
                encoding = match[1]
                file_enc_msg = f"(explicit encoding '{encoding}')"
            else:
                encoding = 'utf-8'
                file_enc_msg = "(no explicit encoding; utf-8 assumed)"
            content = content.decode(encoding=encoding)

            out = []
            for n, line in enumerate(content.splitlines()):
                for pos, char in enumerate(line):
                    cp = ord(char)
                    if cp > 127:
                        msg = (f"... line {n+1}, position {pos+1}: "
                               f"character '{char}', code point U+{cp:04X}")
                        if showall:
                            out.append(msg)
                        else:
                            if char not in allowed:
                                out.append(msg)
            if len(out) > 0:
                nbad += 1
                print(f"{name} {file_enc_msg}")
                for msg in out:
                    print(msg)
    return nbad


if __name__ == "__main__":
    descr = ('Check for disallowed Unicode characters in the SciPy Python and '
             ' Cython source code.')
    parser = argparse.ArgumentParser(description=descr)
    parser.add_argument('--showall', action='store_true',
                        help=('Show non-ASCII Unicode characters from all '
                              'files.'))
    args = parser.parse_args()
    sys.exit(unicode_check(args.showall) > 0)<|MERGE_RESOLUTION|>--- conflicted
+++ resolved
@@ -10,18 +10,13 @@
 # The set of Unicode code points greater than 127 that we
 # allow in the source code.
 box_drawing_chars = set(chr(cp) for cp in range(0x2500, 0x2580))
-<<<<<<< HEAD
 greek_letters = set(chr(cp) for cp in chain(
     range(0x03b1, 0x3c2), range(0x3c3, 0x03c9 + 1),  # small
     range(0x0391, 0x03a2), range(0x03a3, 0x03a9 + 1))  # large
 )
-allowed = (set(['®', 'é', 'ó', 'ö', '∫', '≠']) |
+allowed = (set(['®', 'é', 'ê', 'ó', 'ö', 'ü', '∫', '≠', '≥']) |
            box_drawing_chars |
            greek_letters)
-=======
-allowed = (set(['®', 'é', 'ê', 'ó', 'ö', 'ü', 'λ', 'π', 'ω', '∫', '≠', '≥']) |
-           box_drawing_chars)
->>>>>>> 153467a9
 
 
 def unicode_check(showall=False):
